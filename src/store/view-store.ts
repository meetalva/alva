--- conflicted
+++ resolved
@@ -767,44 +767,6 @@
 	}
 
 	@Mobx.action
-<<<<<<< HEAD
-	public setActivePage(page: Model.Page): void {
-		if (!this.project) {
-			return;
-		}
-
-		this.unsetActivePage();
-		page.setActive(true);
-		this.setFocusedItem(FocusedItemType.Page, page);
-
-		this.unsetSelectedElement();
-	}
-
-	@Mobx.action
-	public setActivePageById(id: string): void {
-		const page = this.getPageById(id);
-
-		if (!this.project || !page) {
-			return;
-		}
-
-		return this.setActivePage(page);
-	}
-
-	@Mobx.action
-	public setActivePageByIndex(index: number): void {
-		const page = this.project.getPages()[index];
-
-		if (!page) {
-			return;
-		}
-
-		this.setActivePage(page);
-	}
-
-	@Mobx.action
-=======
->>>>>>> bf94443e
 	public setApp(app: Model.AlvaApp): void {
 		if (isEqual(app.toJSON(), this.app.toJSON())) {
 			return;
