--- conflicted
+++ resolved
@@ -107,15 +107,9 @@
     "electron-log": "2.2.14",
     "electron-updater": "2.20.1",
     "fs-extra": "5.0.0",
-<<<<<<< HEAD
-    "js-yaml": "3.10.0",
+    "js-yaml": "3.11.0",
     "mobx": "3.6.0",
-    "mobx-react": "4.3.5",
-=======
-    "js-yaml": "3.11.0",
-    "mobx": "3.4.1",
     "mobx-react": "4.4.3",
->>>>>>> 540ad9ee
     "react": "16.2.0",
     "react-dom": "16.2.0",
     "react-router": "4.2.0",
