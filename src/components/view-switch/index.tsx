import { Color } from '../colors';
import { CopySize } from '../copy';
import { IconProps, IconSize } from '../icons';
import * as React from 'react';
<<<<<<< HEAD
import { EditableTitleState } from '../../types';
=======
import { ChevronLeft, ChevronRight } from 'react-feather';
>>>>>>> 42da5859
import { getSpace, SpaceSize } from '../space';
import styled from 'styled-components';

export type JustifyType = 'start' | 'center' | 'end' | 'stretch';

export interface ViewEditableTitleProps {
	fontSize?: CopySize;
	nameState: EditableTitleState;
	title: string;
	onBlur?: React.FocusEventHandler<HTMLInputElement>;
	onChange?: React.ChangeEventHandler<HTMLInputElement>;
	onClick?: React.MouseEventHandler<HTMLElement>;
	onFocus?: React.FocusEventHandler<HTMLInputElement>;
	onKeyDown?: React.KeyboardEventHandler<HTMLInputElement>;
}

interface ViewEditableInputProps {
	autofocus: boolean;
	fontSize?: CopySize;
	justify?: 'start' | 'center' | 'end' | 'stretch';
}

export interface ViewSwitchProps {
	fontSize?: CopySize;
	justify?: JustifyType;
	leftVisible: boolean;
	onLeftClick?: React.MouseEventHandler<SVGElement>;
	onRightClick?: React.MouseEventHandler<SVGElement>;
	rightVisible: boolean;
}

export interface StyledViewButtonProps {
	onClick?: React.MouseEventHandler<SVGElement>;
}

export interface ViewButtonProps {
	onClick?: React.MouseEventHandler<SVGElement>;
	title: string;
}

export interface ViewTitleProps {
	fontSize?: CopySize;
	justify?: JustifyType;
	title: string;
}

interface StyledIconProps extends IconProps {
	visible: boolean;
}

interface StyledViewSwitchProps {
	fontSize?: CopySize;
	justify?: 'start' | 'center' | 'end' | 'stretch';
}

interface StyledTitleProps {
	grow?: boolean;
	onClick?: React.MouseEventHandler<HTMLElement>;
}

const StyledViewSwitch = styled.div`
	display: flex;
	align-self: center;
	justify-self: ${(props: StyledViewSwitchProps) => props.justify || 'start'};
	font-size: ${(props: StyledViewSwitchProps) =>
		props.fontSize ? `${props.fontSize}px` : `${CopySize.S}px`};
`;

// tslint:disable-next-line:no-any
const StyledViewButton: any = styled.div`
	display: flex;
	align-self: center;
	justify-self: start;
	font-size: ${`${CopySize.S}px`};
	border-radius: ${getSpace(SpaceSize.XXS)}px;
	&:hover {
		background: ${Color.Grey90};
	}
`;

const StyledTitle = styled.strong`
	position: relative;
	align-self: center;
	display: inline-block;
	width: ${(props: StyledTitleProps) => (props.grow ? 'auto' : '130px')};
	margin: 0 ${getSpace(SpaceSize.XS)}px ${getSpace(SpaceSize.XXS)}px;
	overflow: hidden;
	color: ${Color.Grey36};
	font-size: inherit;
	font-weight: normal;
	text-align: center;
	text-overflow: ellipsis;
	white-space: nowrap;
`;

const StyledLeftIcon = styled(ChevronLeft)`
	padding: ${getSpace(SpaceSize.XXS)}px;
	border-radius: ${getSpace(SpaceSize.XXS)}px;
	visibility: ${(props: StyledIconProps) => (props.visible ? 'visible' : 'hidden')};
	cursor: pointer;
	pointer-events: auto;

	&:hover {
		background: ${Color.Grey90};
	}
	&:active {
		background: ${Color.Grey80};
	}
`;

const StyledRightIcon = styled(ChevronRight)`
	padding: ${getSpace(SpaceSize.XXS)}px;
	border-radius: ${getSpace(SpaceSize.XXS)}px;
	visibility: ${(props: StyledIconProps) => (props.visible ? 'visible' : 'hidden')};
	cursor: pointer;
	pointer-events: auto;
<<<<<<< HEAD
=======

>>>>>>> 42da5859
	&:hover {
		background: ${Color.Grey90};
	}
`;

const StyledInput = styled.input`
	width: 130px;
	padding: 0 ${getSpace(SpaceSize.XS)}px ${getSpace(SpaceSize.XXS)}px;
	border: 0;
	margin: 0;
	background-color: ${Color.White};
	text-align: center;
	font-size: ${(props: ViewEditableInputProps) =>
		props.fontSize ? `${props.fontSize}px` : `${CopySize.S}px`};
`;

export const ViewEditableTitle: React.SFC<ViewEditableTitleProps> = (props): JSX.Element => (
	<StyledViewSwitch fontSize={props.fontSize} onClick={props.onClick}>
		{props.nameState === EditableTitleState.Editing ? (
			<StyledInput
				autofocus
				fontSize={props.fontSize}
				onBlur={props.onBlur}
				onChange={props.onChange}
				onFocus={props.onFocus}
				onKeyDown={props.onKeyDown}
				value={props.title}
			/>
		) : (
			<StyledTitle>{props.title}</StyledTitle>
		)}
	</StyledViewSwitch>
);

export const ViewTitle: React.SFC<ViewTitleProps> = (props): JSX.Element => (
	<StyledViewSwitch justify={props.justify} fontSize={props.fontSize}>
		<StyledTitle>{props.title}</StyledTitle>
	</StyledViewSwitch>
);

export const ViewButton: React.SFC<ViewButtonProps> = (props): JSX.Element => (
	<StyledViewButton onClick={props.onClick}>
		<StyledIcons
			color={Color.Grey60}
			size={IconSize.XS}
			name={IconName.ArrowLeft}
			visible={true}
		/>
		<StyledTitle grow>{props.title}</StyledTitle>
	</StyledViewButton>
);

export const ViewSwitch: React.SFC<ViewSwitchProps> = (props): JSX.Element => (
	<StyledViewSwitch justify={props.justify} fontSize={props.fontSize}>
		<StyledLeftIcon
			color={Color.Grey60}
			onClick={props.onLeftClick}
			size={IconSize.XS}
			visible={props.leftVisible}
		/>
<<<<<<< HEAD
		{props.children}
		<StyledIcons
=======
		<StyledTitle>{props.title}</StyledTitle>
		<StyledRightIcon
>>>>>>> 42da5859
			color={Color.Grey60}
			onClick={props.onRightClick}
			size={IconSize.XS}
			visible={props.rightVisible}
		/>
	</StyledViewSwitch>
);<|MERGE_RESOLUTION|>--- conflicted
+++ resolved
@@ -2,11 +2,8 @@
 import { CopySize } from '../copy';
 import { IconProps, IconSize } from '../icons';
 import * as React from 'react';
-<<<<<<< HEAD
 import { EditableTitleState } from '../../types';
-=======
 import { ChevronLeft, ChevronRight } from 'react-feather';
->>>>>>> 42da5859
 import { getSpace, SpaceSize } from '../space';
 import styled from 'styled-components';
 
@@ -75,18 +72,6 @@
 		props.fontSize ? `${props.fontSize}px` : `${CopySize.S}px`};
 `;
 
-// tslint:disable-next-line:no-any
-const StyledViewButton: any = styled.div`
-	display: flex;
-	align-self: center;
-	justify-self: start;
-	font-size: ${`${CopySize.S}px`};
-	border-radius: ${getSpace(SpaceSize.XXS)}px;
-	&:hover {
-		background: ${Color.Grey90};
-	}
-`;
-
 const StyledTitle = styled.strong`
 	position: relative;
 	align-self: center;
@@ -123,10 +108,7 @@
 	visibility: ${(props: StyledIconProps) => (props.visible ? 'visible' : 'hidden')};
 	cursor: pointer;
 	pointer-events: auto;
-<<<<<<< HEAD
-=======
 
->>>>>>> 42da5859
 	&:hover {
 		background: ${Color.Grey90};
 	}
@@ -167,18 +149,6 @@
 	</StyledViewSwitch>
 );
 
-export const ViewButton: React.SFC<ViewButtonProps> = (props): JSX.Element => (
-	<StyledViewButton onClick={props.onClick}>
-		<StyledIcons
-			color={Color.Grey60}
-			size={IconSize.XS}
-			name={IconName.ArrowLeft}
-			visible={true}
-		/>
-		<StyledTitle grow>{props.title}</StyledTitle>
-	</StyledViewButton>
-);
-
 export const ViewSwitch: React.SFC<ViewSwitchProps> = (props): JSX.Element => (
 	<StyledViewSwitch justify={props.justify} fontSize={props.fontSize}>
 		<StyledLeftIcon
@@ -187,13 +157,8 @@
 			size={IconSize.XS}
 			visible={props.leftVisible}
 		/>
-<<<<<<< HEAD
 		{props.children}
-		<StyledIcons
-=======
-		<StyledTitle>{props.title}</StyledTitle>
 		<StyledRightIcon
->>>>>>> 42da5859
 			color={Color.Grey60}
 			onClick={props.onRightClick}
 			size={IconSize.XS}
