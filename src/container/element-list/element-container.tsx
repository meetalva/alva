import * as AlvaUtil from '../../alva-util';
import * as Components from '../../components';
import { ElementCapability } from '../../components';
import { ElementContentContainer } from './element-content-container';
import { ElementSlotContainer } from './element-slot-container';
import { partition } from 'lodash';
import * as MobxReact from 'mobx-react';
import * as Model from '../../model';
import * as React from 'react';
import * as Types from '../../types';
import { ViewStore } from '../../store';

export interface ElementContainerProps {
	element: Model.Element;
}

@MobxReact.inject('store')
@MobxReact.observer
export class ElementContainer extends React.Component<ElementContainerProps> {
	public render(): JSX.Element | null {
		const { store } = this.props as ElementContainerProps & { store: ViewStore };

		const { props } = this;
		const open = props.element.getOpen() || props.element.getForcedOpen();

		const contents = props.element.getContents();

		const [[childContent], slotContents] = partition(
			contents,
			(content: Model.ElementContent): boolean =>
				content.getSlotType() === Types.SlotType.Children
		);

		return (
			<Components.Element
				capabilities={[
					ElementCapability.Draggable,
					props.element.getRole() !== ElementRole.Root && ElementCapability.Editable,
					props.element.acceptsChildren() &&
						props.element.getRole() !== ElementRole.Root &&
						ElementCapability.Openable
				].filter((item): item is ElementCapability => Boolean(item))}
				dragging={store.getDragging()}
				id={props.element.getId()}
<<<<<<< HEAD
				contentId={childContent ? childContent.getId() : ''}
				mayOpen={
					contents.some(content => content.acceptsChildren()) &&
					props.element.getRole() !== Types.ElementRole.Root
				}
=======
>>>>>>> 7bb8a574
				open={open}
				onChange={AlvaUtil.noop}
				placeholder={props.element.getRole() !== Types.ElementRole.Root}
				placeholderHighlighted={props.element.getPlaceholderHighlighted()}
<<<<<<< HEAD
				state={getElementState(props.element, store)}
				title={props.element.getName()}
=======
				state={getState(props.element, store)}
				title={props.element.getRole() === ElementRole.Root ? 'Page' : props.element.getName()}
>>>>>>> 7bb8a574
			>
				<Components.Element.ElementSlots>
					{slotContents.map(slotContent => (
						<ElementSlotContainer key={slotContent.getId()} content={slotContent} />
					))}
				</Components.Element.ElementSlots>
				{childContent && (
					<Components.Element.ElementChildren>
						<ElementContentContainer content={childContent} />
					</Components.Element.ElementChildren>
				)}
			</Components.Element>
		);
	}
}

const getElementState = (element: Model.Element, store: ViewStore): Components.ElementState => {
	const childContent = element.getContentBySlotType(Types.SlotType.Children);
	const draggedElement = store.getDraggedElement();

	if (element.getSelected() && element.getNameEditable()) {
		return Components.ElementState.Editable;
	}

	if (element.getSelected()) {
		return Components.ElementState.Active;
	}

	if (store.getDragging() && !element.acceptsChildren()) {
		return Components.ElementState.Disabled;
	}

	if (draggedElement && !element.accepts(draggedElement)) {
		return Components.ElementState.Disabled;
	}

	if (element.getHighlighted() || (childContent && childContent.getHighlighted())) {
		return Components.ElementState.Highlighted;
	}

	return Components.ElementState.Default;
};<|MERGE_RESOLUTION|>--- conflicted
+++ resolved
@@ -35,32 +35,22 @@
 			<Components.Element
 				capabilities={[
 					ElementCapability.Draggable,
-					props.element.getRole() !== ElementRole.Root && ElementCapability.Editable,
-					props.element.acceptsChildren() &&
-						props.element.getRole() !== ElementRole.Root &&
+					props.element.getRole() !== Types.ElementRole.Root && ElementCapability.Editable,
+					contents.some(content => content.acceptsChildren()) &&
+						props.element.getRole() !== Types.ElementRole.Root &&
 						ElementCapability.Openable
 				].filter((item): item is ElementCapability => Boolean(item))}
 				dragging={store.getDragging()}
 				id={props.element.getId()}
-<<<<<<< HEAD
 				contentId={childContent ? childContent.getId() : ''}
-				mayOpen={
-					contents.some(content => content.acceptsChildren()) &&
-					props.element.getRole() !== Types.ElementRole.Root
-				}
-=======
->>>>>>> 7bb8a574
 				open={open}
 				onChange={AlvaUtil.noop}
 				placeholder={props.element.getRole() !== Types.ElementRole.Root}
 				placeholderHighlighted={props.element.getPlaceholderHighlighted()}
-<<<<<<< HEAD
 				state={getElementState(props.element, store)}
-				title={props.element.getName()}
-=======
-				state={getState(props.element, store)}
-				title={props.element.getRole() === ElementRole.Root ? 'Page' : props.element.getName()}
->>>>>>> 7bb8a574
+				title={
+					props.element.getRole() === Types.ElementRole.Root ? 'Page' : props.element.getName()
+				}
 			>
 				<Components.Element.ElementSlots>
 					{slotContents.map(slotContent => (
