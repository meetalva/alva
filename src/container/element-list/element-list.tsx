<<<<<<< HEAD
=======
import * as Components from '../../components';
import { ElementDragImage } from '../element-drag-image';
import { ElementContentContainer } from './element-content-container';
>>>>>>> bf94443e
import * as Mobx from 'mobx';
import * as MobxReact from 'mobx-react';
import * as Model from '../../model';
import * as React from 'react';

import { ElementDragImage } from '../element-drag-image';
import { elementMenu } from '../../electron/context-menus';
import { ElementContainer } from './element-container';
import * as Components from '../../components';
import * as Store from '../../store';
import * as Types from '../../types';
import * as utils from '../../utils';

@MobxReact.inject('store')
@MobxReact.observer
export class ElementList extends React.Component {
	private dragImg: HTMLElement | null;
	private globalDragEndListener?: (e: DragEvent) => void;
	private globalDropListener?: (e: DragEvent) => void;
	private globalKeyDownListener?: (e: KeyboardEvent) => void;
	private ref: HTMLElement | null;

	public componentDidMount(): void {
		const { store } = this.props as { store: Store.ViewStore };
		this.globalKeyDownListener = e => this.handleKeyDown(e);
		this.globalDragEndListener = e => store.unsetDraggedElement();
		this.globalDropListener = this.globalDragEndListener;

		window.addEventListener('keydown', this.globalKeyDownListener);
		window.addEventListener('drop', this.globalDropListener);
		window.addEventListener('dragend', this.globalDragEndListener);
	}

	public componentWillUnmount(): void {
		if (this.globalDropListener) {
			window.removeEventListener('drop', this.globalDropListener);
		}
		if (this.globalDragEndListener) {
			window.removeEventListener('drop', this.globalDragEndListener);
		}
		if (this.globalKeyDownListener) {
			window.removeEventListener('keydown', this.globalKeyDownListener);
		}
	}

	private handleBlur(e: React.FormEvent<HTMLElement>): void {
		const { store } = this.props as { store: Store.ViewStore };
		const editableElement = store.getNameEditableElement();

		if (editableElement) {
			store.executeElementRename(editableElement);
			store.setNameEditableElement();
		}
	}

	private handleChange(e: React.FormEvent<HTMLElement>): void {
		const { store } = this.props as { store: Store.ViewStore };
		const target = e.target as HTMLInputElement;
		const changedElement = utils.elementFromTarget(e.target, { sibling: false, store });

		if (changedElement) {
			changedElement.setName(target.value);
		}
	}

	private handleClick(e: React.MouseEvent<HTMLElement>): void {
		const { store } = this.props as { store: Store.ViewStore };
		const target = e.target as HTMLElement;
<<<<<<< HEAD
		const icon = utils.above(target, `svg[${Components.ElementAnchors.icon}]`);
=======
		const icon = above(target, `svg[${Components.ElementAnchors.icon}]`);
>>>>>>> bf94443e

		// Skip and deselect elements if the root itself is clicked
		if (target.getAttribute('data-drag-root')) {
			store.getProject().unsetSelectedElement();
			return;
		}

<<<<<<< HEAD
		const element = utils.elementFromTarget(e.target, { sibling: false, store });
		const targetContent = utils.elementContentFromTarget(e.target, { store });
		const label = utils.above(e.target, `[${Components.ElementAnchors.label}]`);
=======
		const element = elementFromTarget(e.target, { sibling: false, store });
		const targetContent = elementContentFromTarget(e.target, { store });
		const label = above(e.target, `[${Components.ElementAnchors.label}]`);
>>>>>>> bf94443e

		if (!element) {
			return;
		}

		e.stopPropagation();

		if (targetContent && targetContent.getSlotType() !== Types.SlotType.Children) {
			targetContent.toggleOpen();
			return;
		}

		if (icon) {
			element.toggleOpen();
			return;
		}

		if (store.getSelectedElement() === element && label) {
			store.setNameEditableElement(element);
		}

		if (store.getSelectedElement() !== element) {
			store.setSelectedElement(element);
		}
	}

	private handleContextMenu(e: React.MouseEvent<HTMLElement>): void {
		const { store } = this.props as { store: Store.ViewStore };
<<<<<<< HEAD
		const element = utils.elementFromTarget(e.target, { sibling: false, store });
=======
		const element = elementFromTarget(e.target, { sibling: false, store });

>>>>>>> bf94443e
		if (element) {
			store.requestContextMenu({
				menu: Types.ContextMenuType.ElementMenu,
				data: { element: element.toJSON() }
			});
		}
	}

	private handleDragLeave(e: React.DragEvent<HTMLElement>): void {
		const { store } = this.props as { store: Store.ViewStore };
<<<<<<< HEAD
		const targetElement = utils.elementFromTarget(e.target, { sibling: false, store });
=======
		const target = e.target as HTMLElement;
		const isSibling = target.getAttribute(Components.ElementAnchors.placeholder) === 'true';
		const targetElement = elementFromTarget(e.target, { sibling: false, store });
>>>>>>> bf94443e

		if (!targetElement) {
			return;
		}

		targetElement.setHighlighted(false);
		const content = targetElement.getContentBySlotType(Types.SlotType.Children);

		if (content) {
			content.setHighlighted(false);
		}

		if (isSibling) {
			targetElement.setPlaceholderHighlighted(false);
		}
	}

	private handleDragEnter(e: React.DragEvent<HTMLElement>): void {
		const { store } = this.props as { store: Store.ViewStore };

		const target = e.target as HTMLElement;
		const isSibling = target.getAttribute(Components.ElementAnchors.placeholder) === 'true';
<<<<<<< HEAD
		const visualTargetElement = utils.elementFromTarget(e.target, { sibling: false, store });
=======
		const visualTargetElement = elementFromTarget(e.target, { sibling: false, store });
>>>>>>> bf94443e

		const targetContent = isSibling
			? visualTargetElement && visualTargetElement.getContainer()
			: utils.elementContentFromTarget(e.target, { store });

		const draggedElement = store.getDraggedElement();

		if (!targetContent || !visualTargetElement || !draggedElement) {
			return;
		}

		const accepted = targetContent.accepts(draggedElement);

		if (!accepted) {
			return;
		}

		targetContent.setHighlighted(!isSibling);
		visualTargetElement.setHighlighted(!isSibling);
		visualTargetElement.setPlaceholderHighlighted(isSibling);
	}

	private handleDragOver(e: React.DragEvent<HTMLElement>): void {
		const { store } = this.props as { store: Store.ViewStore };

<<<<<<< HEAD
			if (!accepted) {
				targetContent.setHighlighted(false);
				visualTargetElement.setPlaceholderHighlighted(false);
				return;
			}
			e.dataTransfer.dropEffect = 'copy';
			targetContent.setHighlighted(!isSibling);
			visualTargetElement.setPlaceholderHighlighted(isSibling);
		});
=======
		const target = e.target as HTMLElement;
		const isSibling = target.getAttribute(Components.ElementAnchors.placeholder) === 'true';
		const visualTargetElement = elementFromTarget(e.target, { sibling: false, store });

		const targetContent = isSibling
			? visualTargetElement && visualTargetElement.getContainer()
			: elementContentFromTarget(e.target, { store });

		const draggedElement = store.getDraggedElement();

		if (!targetContent || !visualTargetElement || !draggedElement) {
			return;
		}

		const accepted = targetContent.accepts(draggedElement);

		if (!accepted) {
			return;
		}

		e.dataTransfer.dropEffect = 'copy';
>>>>>>> bf94443e
	}

	private handleDragStart(e: React.DragEvent<HTMLElement>): void {
		const { store } = this.props as { store: Store.ViewStore };
		const draggedElement = utils.elementFromTarget(e.target, { sibling: false, store });

		if (!draggedElement) {
			e.preventDefault();
			return;
		}

		if (draggedElement.getRole() === Types.ElementRole.Root) {
			e.preventDefault();
			return;
		}

		if (draggedElement.getNameEditable()) {
			e.preventDefault();
			return;
		}

		if (this.dragImg) {
			e.dataTransfer.effectAllowed = 'copy';
			e.dataTransfer.setDragImage(this.dragImg, 75, 15);
		}

		Mobx.transaction(() => {
			draggedElement.setDragged(true);
			store.setSelectedElement(draggedElement);
		});
	}

	private handleDrop(e: React.DragEvent<HTMLElement>): void {
		const { store } = this.props as { store: Store.ViewStore };
		const target = e.target as HTMLElement;
		const isSiblingDrop = target.getAttribute(Components.ElementAnchors.placeholder) === 'true';

		const draggedElement = store.getDraggedElement();
		const visualTargetElement = utils.elementFromTarget(e.target, { sibling: false, store });
		if (!draggedElement || !visualTargetElement) {
			return;
		}

		const targetContent = isSiblingDrop
			? visualTargetElement.getContainer()
			: utils.elementContentFromTarget(e.target, { store });

		if (!targetContent) {
			return;
		}

		const getDropIndex = () => {
			if (!isSiblingDrop) {
				return targetContent.getElements().length;
			}
			return utils.calculateDropIndex({
				target: visualTargetElement,
				dragged: draggedElement
			});
		};

		const index = getDropIndex();
		if (index === -1) {
			return;
		}

		if (
			store
				.getProject()
				.getElements()
				.some(el => el.getId() === draggedElement.getId())
		) {
			store.addElement(draggedElement);
		}

		store.executeElementMove({
			element: draggedElement,
			content: targetContent,
			index
		});
	}

	private handleKeyDown(e: KeyboardEvent): void {
		const { store } = this.props as { store: Store.ViewStore };

		// Only handle key events if either
		// (1) it is global, thus fires on body
		// (2) is a node inside the page element list
		// if (e.target !== document.body && !contains(node)) {
		// 	return;
		// }

		switch (e.keyCode) {
			case 13: {
				// ENTER
				e.stopPropagation();

				const editableElement = store.getNameEditableElement();
				const selectedElement = store.getSelectedElement();

				if (editableElement) {
					store.executeElementRename(editableElement);
					store.setNameEditableElement();
				} else {
					store.setNameEditableElement(selectedElement);
				}
				break;
			}
			case 27: {
				// ESC
				e.stopPropagation();

				const editableElement = store.getNameEditableElement();

				if (editableElement) {
					const name = editableElement.getName({ unedited: true });
					store.setNameEditableElement();
					editableElement.setName(name);
				}
			}
		}
	}

	private handleMouseLeave(e: React.MouseEvent<HTMLElement>): void {
		const { store } = this.props as { store: Store.ViewStore };
		const element = utils.elementFromTarget(e.target as HTMLElement, { sibling: false, store });
		const targetContent = utils.elementContentFromTarget(e.target, { store });

		if (targetContent) {
			targetContent.setHighlighted(false);
		}

		if (element) {
			element.setHighlighted(false);
		}
	}

	private handleMouseOver(e: React.MouseEvent<HTMLElement>): void {
		const { store } = this.props as { store: Store.ViewStore };
<<<<<<< HEAD
		const targetElement = utils.elementFromTarget(e.target as HTMLElement, {
			sibling: false,
			store
		});
		const targetContent = utils.elementContentFromTarget(e.target, { store });
		const label = utils.above(e.target, `[${Components.ElementAnchors.label}]`);
=======
		const targetElement = elementFromTarget(e.target as HTMLElement, { sibling: false, store });
		const targetContent = elementContentFromTarget(e.target, { store });
		const label = above(e.target, `[${Components.ElementAnchors.label}]`);
>>>>>>> bf94443e

		Mobx.transaction(() => {
			if (
				(label && targetElement) ||
				(label && targetContent) ||
				(!label && targetElement && targetElement.getRole() === Types.ElementRole.Root)
			) {
				store.getProject().unsetHighlightedElement();
				store.getProject().unsetHighlightedElementContent();
			}

			if (
				label &&
				targetElement &&
				targetContent === targetElement.getContentBySlotId(Types.SlotType.Children)
			) {
				targetElement.setHighlighted(true);
			}

			if (label && targetContent && targetContent.getSlotType() === Types.SlotType.Children) {
				targetContent.setHighlighted(true);
			}
		});
	}

	public render(): JSX.Element | null {
		const { store } = this.props as { store: Store.ViewStore };
		const page: Model.Page | undefined = store.getActivePage();

		if (!page) {
			return null;
		}

		const rootElement = page.getRoot();

		if (!rootElement) {
			return null;
		}

		const childrenContent = rootElement.getContentBySlotType(Types.SlotType.Children);

		const anchors = {
<<<<<<< HEAD
			[Components.ElementAnchors.content]: (rootElement.getContentBySlotType(
				Types.SlotType.Children
			) as Model.ElementContent).getId(),
=======
			[Components.ElementAnchors.content]: childrenContent ? childrenContent.getId() : '',
>>>>>>> bf94443e
			[Components.ElementAnchors.element]: rootElement.getId()
		};

		const childContent = rootElement.getContentBySlotType(Types.SlotType.Children);

		return (
			<Components.DragArea
				data-drag-root
				{...anchors}
				onBlur={e => this.handleBlur(e)}
				onChange={e => this.handleChange(e)}
				onClick={e => this.handleClick(e)}
				onContextMenu={e => this.handleContextMenu(e)}
				onDragEnter={e => this.handleDragEnter(e)}
				onDragLeave={e => this.handleDragLeave(e)}
				onDragOver={e => this.handleDragOver(e)}
				onDragStart={e => this.handleDragStart(e)}
				onDrop={e => this.handleDrop(e)}
				onKeyDown={e => this.handleKeyDown(e.nativeEvent)}
				onMouseLeave={e => this.handleMouseLeave(e)}
				onMouseOver={e => this.handleMouseOver(e)}
				innerRef={ref => (this.ref = ref)}
			>
				<Components.Element.ElementChildren>
					{childContent ? <ElementContentContainer content={childContent} /> : null}
				</Components.Element.ElementChildren>
				<ElementDragImage
					element={store.getDraggedElement()}
					innerRef={ref => (this.dragImg = ref)}
				/>
			</Components.DragArea>
		);
	}
<<<<<<< HEAD
=======
}

const StyledDragRoot = styled.div`
	height: 100%;
	width: 100%;
`;

function above(node: EventTarget, selector: string): HTMLElement | null {
	let el = node as HTMLElement;
	let ended = false;

	while (el && !ended) {
		if (el.matches(selector)) {
			break;
		}

		if (el.parentElement !== null) {
			el = el.parentElement;
		} else {
			ended = true;
			break;
		}
	}

	return ended ? null : el;
}

function elementContentFromTarget(
	target: EventTarget,
	options: { store: Store.ViewStore }
): Model.ElementContent | undefined {
	const el = above(target, `[${Components.ElementAnchors.content}]`);

	if (!el) {
		return;
	}

	const id = el.getAttribute(Components.ElementAnchors.content);

	if (typeof id !== 'string') {
		return;
	}

	return options.store.getContentById(id);
}

export function elementFromTarget(
	target: EventTarget,
	options: { sibling: boolean; store: Store.ViewStore }
): Model.Element | undefined {
	const el = above(target, `[${Components.ElementAnchors.element}]`);

	if (!el) {
		return;
	}

	const id = el.getAttribute(Components.ElementAnchors.element);

	if (typeof id !== 'string') {
		return;
	}

	const element = options.store.getElementById(id);

	if (!element) {
		return;
	}

	return options.sibling ? element.getParent() : element;
}

function calculateDropIndex(init: { dragged: Model.Element; target: Model.Element }): number {
	const { dragged, target } = init;

	// We definitely know the drop target has a parent, thus an index
	const newIndex = target.getIndex() as number;

	// The dragged element is dropped into another
	// leaf list than it was dragged from.
	// True for (1) new elements, (2) elements dragged to other parents
	if (dragged.getContainer() !== target.getContainer()) {
		return newIndex;
	}

	// If the dragged element has a parent, it has an index
	const currentIndex = dragged.getIndex();

	// The dragged element is dropped in the same leaf
	// list as it was dragged from.
	// Offset the index by the element itself missing from the new list.
	if (newIndex > currentIndex) {
		return newIndex - 1;
	}

	return newIndex;
>>>>>>> bf94443e
}<|MERGE_RESOLUTION|>--- conflicted
+++ resolved
@@ -1,18 +1,11 @@
-<<<<<<< HEAD
-=======
 import * as Components from '../../components';
 import { ElementDragImage } from '../element-drag-image';
 import { ElementContentContainer } from './element-content-container';
->>>>>>> bf94443e
 import * as Mobx from 'mobx';
 import * as MobxReact from 'mobx-react';
 import * as Model from '../../model';
 import * as React from 'react';
 
-import { ElementDragImage } from '../element-drag-image';
-import { elementMenu } from '../../electron/context-menus';
-import { ElementContainer } from './element-container';
-import * as Components from '../../components';
 import * as Store from '../../store';
 import * as Types from '../../types';
 import * as utils from '../../utils';
@@ -72,11 +65,7 @@
 	private handleClick(e: React.MouseEvent<HTMLElement>): void {
 		const { store } = this.props as { store: Store.ViewStore };
 		const target = e.target as HTMLElement;
-<<<<<<< HEAD
-		const icon = utils.above(target, `svg[${Components.ElementAnchors.icon}]`);
-=======
 		const icon = above(target, `svg[${Components.ElementAnchors.icon}]`);
->>>>>>> bf94443e
 
 		// Skip and deselect elements if the root itself is clicked
 		if (target.getAttribute('data-drag-root')) {
@@ -84,15 +73,9 @@
 			return;
 		}
 
-<<<<<<< HEAD
-		const element = utils.elementFromTarget(e.target, { sibling: false, store });
-		const targetContent = utils.elementContentFromTarget(e.target, { store });
-		const label = utils.above(e.target, `[${Components.ElementAnchors.label}]`);
-=======
 		const element = elementFromTarget(e.target, { sibling: false, store });
 		const targetContent = elementContentFromTarget(e.target, { store });
 		const label = above(e.target, `[${Components.ElementAnchors.label}]`);
->>>>>>> bf94443e
 
 		if (!element) {
 			return;
@@ -121,12 +104,8 @@
 
 	private handleContextMenu(e: React.MouseEvent<HTMLElement>): void {
 		const { store } = this.props as { store: Store.ViewStore };
-<<<<<<< HEAD
-		const element = utils.elementFromTarget(e.target, { sibling: false, store });
-=======
 		const element = elementFromTarget(e.target, { sibling: false, store });
 
->>>>>>> bf94443e
 		if (element) {
 			store.requestContextMenu({
 				menu: Types.ContextMenuType.ElementMenu,
@@ -137,13 +116,9 @@
 
 	private handleDragLeave(e: React.DragEvent<HTMLElement>): void {
 		const { store } = this.props as { store: Store.ViewStore };
-<<<<<<< HEAD
-		const targetElement = utils.elementFromTarget(e.target, { sibling: false, store });
-=======
 		const target = e.target as HTMLElement;
 		const isSibling = target.getAttribute(Components.ElementAnchors.placeholder) === 'true';
 		const targetElement = elementFromTarget(e.target, { sibling: false, store });
->>>>>>> bf94443e
 
 		if (!targetElement) {
 			return;
@@ -166,11 +141,7 @@
 
 		const target = e.target as HTMLElement;
 		const isSibling = target.getAttribute(Components.ElementAnchors.placeholder) === 'true';
-<<<<<<< HEAD
-		const visualTargetElement = utils.elementFromTarget(e.target, { sibling: false, store });
-=======
 		const visualTargetElement = elementFromTarget(e.target, { sibling: false, store });
->>>>>>> bf94443e
 
 		const targetContent = isSibling
 			? visualTargetElement && visualTargetElement.getContainer()
@@ -196,17 +167,6 @@
 	private handleDragOver(e: React.DragEvent<HTMLElement>): void {
 		const { store } = this.props as { store: Store.ViewStore };
 
-<<<<<<< HEAD
-			if (!accepted) {
-				targetContent.setHighlighted(false);
-				visualTargetElement.setPlaceholderHighlighted(false);
-				return;
-			}
-			e.dataTransfer.dropEffect = 'copy';
-			targetContent.setHighlighted(!isSibling);
-			visualTargetElement.setPlaceholderHighlighted(isSibling);
-		});
-=======
 		const target = e.target as HTMLElement;
 		const isSibling = target.getAttribute(Components.ElementAnchors.placeholder) === 'true';
 		const visualTargetElement = elementFromTarget(e.target, { sibling: false, store });
@@ -228,7 +188,6 @@
 		}
 
 		e.dataTransfer.dropEffect = 'copy';
->>>>>>> bf94443e
 	}
 
 	private handleDragStart(e: React.DragEvent<HTMLElement>): void {
@@ -368,18 +327,9 @@
 
 	private handleMouseOver(e: React.MouseEvent<HTMLElement>): void {
 		const { store } = this.props as { store: Store.ViewStore };
-<<<<<<< HEAD
-		const targetElement = utils.elementFromTarget(e.target as HTMLElement, {
-			sibling: false,
-			store
-		});
-		const targetContent = utils.elementContentFromTarget(e.target, { store });
-		const label = utils.above(e.target, `[${Components.ElementAnchors.label}]`);
-=======
 		const targetElement = elementFromTarget(e.target as HTMLElement, { sibling: false, store });
 		const targetContent = elementContentFromTarget(e.target, { store });
 		const label = above(e.target, `[${Components.ElementAnchors.label}]`);
->>>>>>> bf94443e
 
 		Mobx.transaction(() => {
 			if (
@@ -422,13 +372,7 @@
 		const childrenContent = rootElement.getContentBySlotType(Types.SlotType.Children);
 
 		const anchors = {
-<<<<<<< HEAD
-			[Components.ElementAnchors.content]: (rootElement.getContentBySlotType(
-				Types.SlotType.Children
-			) as Model.ElementContent).getId(),
-=======
 			[Components.ElementAnchors.content]: childrenContent ? childrenContent.getId() : '',
->>>>>>> bf94443e
 			[Components.ElementAnchors.element]: rootElement.getId()
 		};
 
@@ -462,14 +406,7 @@
 			</Components.DragArea>
 		);
 	}
-<<<<<<< HEAD
-=======
 }
-
-const StyledDragRoot = styled.div`
-	height: 100%;
-	width: 100%;
-`;
 
 function above(node: EventTarget, selector: string): HTMLElement | null {
 	let el = node as HTMLElement;
@@ -533,31 +470,4 @@
 	}
 
 	return options.sibling ? element.getParent() : element;
-}
-
-function calculateDropIndex(init: { dragged: Model.Element; target: Model.Element }): number {
-	const { dragged, target } = init;
-
-	// We definitely know the drop target has a parent, thus an index
-	const newIndex = target.getIndex() as number;
-
-	// The dragged element is dropped into another
-	// leaf list than it was dragged from.
-	// True for (1) new elements, (2) elements dragged to other parents
-	if (dragged.getContainer() !== target.getContainer()) {
-		return newIndex;
-	}
-
-	// If the dragged element has a parent, it has an index
-	const currentIndex = dragged.getIndex();
-
-	// The dragged element is dropped in the same leaf
-	// list as it was dragged from.
-	// Offset the index by the element itself missing from the new list.
-	if (newIndex > currentIndex) {
-		return newIndex - 1;
-	}
-
-	return newIndex;
->>>>>>> bf94443e
 }