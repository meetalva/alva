import { elementMenu } from '../../electron/context-menus';
import { ElementLocationCommand } from '../../store/command/element-location-command';
import { ElementWrapper } from './element-wrapper';
import { ListItemProps } from '../../lsg/patterns/list';
import { createMenu } from '../../electron/menu';
import { observer } from 'mobx-react';
import { Page } from '../../store/page/page';
import { PageElement } from '../../store/page/page-element';
import { Pattern } from '../../store/styleguide/pattern';
import * as React from 'react';
import { Slot } from '../../store/styleguide/slot';
import { Store } from '../../store/store';
import * as uuid from 'uuid';

export interface ElementListState {
	dragging: boolean;
}

const DRAG_IMG_STYLE = `
	position: absolute;
	background-color: #fff;
	color: #000;
	padding: 6px 18px;
	border-radius: 3px;
	font-size: 12px;
	opacity: 1;
	top: 0;
	left: -500px;
`;

@observer
export class ElementList extends React.Component<{}, ElementListState> {
	public state = {
		dragging: true
	};

	public componentDidMount(): void {
		createMenu();
	}

	public componentWillUpdate(): void {
		createMenu();
	}

	public createItemFromElement(
		key: string,
		element: PageElement,
		selectedElement?: PageElement
<<<<<<< HEAD
	): ElementNodeProps {
=======
	): ListItemProps {
		const store = Store.getInstance();
>>>>>>> ce795bcf
		const pattern: Pattern | undefined = element.getPattern();

		if (!pattern) {
			return {
				label: key,
				title: '(invalid)',
				id: uuid.v4(),
				children: [],
				dragging: this.state.dragging
			};
		}

<<<<<<< HEAD
=======
		let defaultSlotItems: ListItemProps[] | undefined = [];
		const slots: ListItemProps[] = [];

		pattern.getSlots().forEach(slot => {
			const listItem = this.createItemFromSlot(slot, element, selectedElement);

			if (slot.getId() === Pattern.DEFAULT_SLOT_ID) {
				defaultSlotItems = listItem.children;
			} else {
				slots.push(listItem);
			}
		});

		const updatePageElement: React.MouseEventHandler<HTMLElement> = event => {
			event.stopPropagation();
			store.setSelectedElement(element);
			store.setElementFocussed(true);
		};

>>>>>>> ce795bcf
		return {
			label: key,
			title: element.getName(),
			dragging: this.state.dragging,
			id: element.getId(),
			onDragDropForChild: (e: React.DragEvent<HTMLElement>) => {
				this.handleDragEnd(e);
				const patternId = e.dataTransfer.getData('patternId');

				const newParent = element.getParent();
				let draggedElement: PageElement | undefined;

				if (!patternId) {
					draggedElement = store.getDraggedElement();
				} else {
					const styleguide = store.getStyleguide();
					if (!styleguide) {
						return;
					}

					draggedElement = new PageElement({
						pattern: styleguide.getPattern(patternId),
						setDefaults: true
					});
				}

				if (!newParent || !draggedElement || draggedElement.isAncestorOf(newParent)) {
					return;
				}

				let newIndex = element.getIndex();
				if (draggedElement.getParent() === newParent) {
					const currentIndex = draggedElement.getIndex();
					if (newIndex > currentIndex) {
						newIndex--;
					}
					if (newIndex === currentIndex) {
						return;
					}
				}

				store.execute(
					ElementLocationCommand.addChild(
						newParent,
						draggedElement,
						element.getParentSlotId(),
						newIndex
					)
				);
				store.setSelectedElement(draggedElement);
			},
			onDragDrop: (e: React.DragEvent<HTMLElement>) => {
				this.handleDragEnd(e);
				const patternId = e.dataTransfer.getData('patternId');

				let draggedElement: PageElement | undefined;

				if (!patternId) {
					draggedElement = store.getDraggedElement();
				} else {
					const styleguide = store.getStyleguide();

					if (!styleguide) {
						return;
					}

					draggedElement = new PageElement({
						pattern: styleguide.getPattern(patternId),
						setDefaults: true
					});
				}

				if (!draggedElement || draggedElement.isAncestorOf(element)) {
					return;
				}

				store.execute(ElementLocationCommand.addChild(element, draggedElement));
				store.setSelectedElement(draggedElement);
			},
<<<<<<< HEAD
			children: element
				.getChildren()
				.map((child, index, items) =>
					this.createItemFromProperty(
						items.length > 1 ? `Child ${index + 1}` : 'Child',
						child,
						selectedElement
					)
				),
			active: element === selectedElement
=======
			children: [...slots, ...defaultSlotItems],
			active: element === selectedElement && !store.getSelectedSlotId()
>>>>>>> ce795bcf
		};
	}

	public createItemFromSlot(
		slot: Slot,
		element: PageElement,
		selectedElement?: PageElement
<<<<<<< HEAD
	): ElementNodeProps {
		if (Array.isArray(value)) {
			return {
				title: key,
				children: (value as (number | string)[]).map((child, index) =>
					this.createItemFromProperty(String(index + 1), child)
				),
				dragging: this.state.dragging,
				id: uuid.v4()
			};
		}

		if (value === undefined || value === null || typeof value !== 'object') {
			return { label: key, title: String(value), dragging: this.state.dragging, id: uuid.v4() };
		}

		if (value instanceof PageElement) {
			return this.createItemFromElement(key, value, selectedElement);
		}

		return {
			title: key,
			children: Object.entries(value).map(entry =>
				this.createItemFromProperty(entry[0], entry[1])
			),
			dragging: this.state.dragging,
			id: uuid.v4()
		};
	}

	private handleClick(e: React.MouseEvent<HTMLElement>): void {
		const element = elementFromTarget(e.target);
		e.stopPropagation();
		Store.getInstance().setSelectedElement(element);
		Store.getInstance().setElementFocussed(true);
	}

	private handleContextMenu(e: React.MouseEvent<HTMLElement>): void {
		const element = elementFromTarget(e.target);
		if (element) {
			elementMenu(element);
		}
	}

	private handleDragEnd(e: React.DragEvent<HTMLElement>): void {
		this.setState({ dragging: false });
	}

	private handleDragStart(e: React.DragEvent<HTMLElement>): void {
		this.setState({ dragging: true });
		const element = elementFromTarget(e.target);

		if (element) {
			Store.getInstance().setDraggedElement(element);
		}

		const target = e.target as HTMLElement;
		const dragElement = target.querySelector('div');

		// restyle the drag image and move it somewhere invisible
		if (dragElement) {
			const dragImg = dragElement.cloneNode(true) as HTMLElement;
			dragImg.setAttribute('style', DRAG_IMG_STYLE);
			document.body.appendChild(dragImg);
			e.dataTransfer.setDragImage(dragImg, 75, 15);
		}
=======
	): ListItemProps {
		const store = Store.getInstance();
		const slotId = slot.getId();
		const slotContents: PageElement[] = element.getSlotContents(slotId);
		const childItems: ListItemProps[] = [];
		const selectedSlot = store.getSelectedSlotId();

		slotContents.forEach((value: PageElement, index: number) => {
			childItems.push(
				this.createItemFromElement(
					slotContents.length > 1 ? `Child ${index + 1}` : 'Child',
					value,
					selectedElement
				)
			);
		});

		const updateSelectedSlot: React.MouseEventHandler<HTMLElement> = event => {
			event.stopPropagation();
			store.setSelectedElement(element);
			store.setSelectedSlot(slotId);
			store.setElementFocussed(false);
		};

		const slotListItem: ListItemProps = {
			value: `\uD83D\uDD18 ${slot.getName()}`,
			draggable: false,
			children: childItems,
			label: slotId,
			onClick: updateSelectedSlot,
			handleDragDrop: (e: React.DragEvent<HTMLElement>) => {
				const patternId = e.dataTransfer.getData('patternId');

				let draggedElement: PageElement | undefined;

				if (!patternId) {
					draggedElement = store.getDraggedElement();
				} else {
					const styleguide = store.getStyleguide();

					if (!styleguide) {
						return;
					}

					draggedElement = new PageElement({
						pattern: styleguide.getPattern(patternId),
						setDefaults: true
					});
				}

				if (!draggedElement) {
					return;
				}

				store.execute(ElementLocationCommand.addChild(element, draggedElement, slotId));
				store.setSelectedElement(draggedElement);
			},
			active: element === selectedElement && selectedSlot === slotId
		};

		return slotListItem;
>>>>>>> ce795bcf
	}

	public render(): JSX.Element | null {
		const store = Store.getInstance();
		const page: Page | undefined = store.getCurrentPage();

		if (!page) {
			return null;
		}

		const rootElement = page.getRoot();

		if (!rootElement) {
			return null;
		}

		const selectedElement = store.getSelectedElement();
		const item = this.createItemFromElement('Root', rootElement, selectedElement);

		return (
			<div
				data-drag-root
				onClick={e => this.handleClick(e)}
				onContextMenu={e => this.handleContextMenu(e)}
				onDragStart={e => this.handleDragStart(e)}
				onDragEnd={e => this.handleDragEnd(e)}
				onMouseOver={e => this.setState({ dragging: false })}
				onMouseLeave={e => this.setState({ dragging: true })}
			>
				<ElementTree {...item} dragging={this.state.dragging} />
			</div>
		);
	}
}

export interface ElementNodeProps extends ListItemProps {
	children?: ElementNodeProps[];
	dragging: boolean;
	id: string;
}

function ElementTree(props: ElementNodeProps): JSX.Element {
	const children = Array.isArray(props.children) ? props.children : [];

	return (
		<ElementWrapper {...props} dragging={props.dragging}>
			{children.map(child => (
				<ElementTree {...child} key={child.id} dragging={props.dragging} />
			))}
		</ElementWrapper>
	);
}

function above(node: EventTarget, selector: string): HTMLElement | null {
	let el = node as HTMLElement;
	let ended = false;

	while (el && !ended) {
		if (el.matches(selector)) {
			break;
		}

		if (el.parentElement !== null) {
			el = el.parentElement;
		} else {
			ended = true;
			break;
		}
	}

	return ended ? null : el;
}

function elementFromTarget(target: EventTarget): PageElement | undefined {
	const el = above(target, '[data-id]');

	if (!el) {
		return;
	}

	const id = el.getAttribute('data-id');

	if (typeof id !== 'string') {
		return;
	}

	const store = Store.getInstance();
	const page = store.getCurrentPage();

	if (!page) {
		return;
	}

	return page.getElementById(id);
}<|MERGE_RESOLUTION|>--- conflicted
+++ resolved
@@ -46,12 +46,8 @@
 		key: string,
 		element: PageElement,
 		selectedElement?: PageElement
-<<<<<<< HEAD
 	): ElementNodeProps {
-=======
-	): ListItemProps {
 		const store = Store.getInstance();
->>>>>>> ce795bcf
 		const pattern: Pattern | undefined = element.getPattern();
 
 		if (!pattern) {
@@ -64,10 +60,8 @@
 			};
 		}
 
-<<<<<<< HEAD
-=======
-		let defaultSlotItems: ListItemProps[] | undefined = [];
-		const slots: ListItemProps[] = [];
+		let defaultSlotItems: ElementNodeProps[] | undefined = [];
+		const slots: ElementNodeProps[] = [];
 
 		pattern.getSlots().forEach(slot => {
 			const listItem = this.createItemFromSlot(slot, element, selectedElement);
@@ -79,13 +73,6 @@
 			}
 		});
 
-		const updatePageElement: React.MouseEventHandler<HTMLElement> = event => {
-			event.stopPropagation();
-			store.setSelectedElement(element);
-			store.setElementFocussed(true);
-		};
-
->>>>>>> ce795bcf
 		return {
 			label: key,
 			title: element.getName(),
@@ -165,21 +152,8 @@
 				store.execute(ElementLocationCommand.addChild(element, draggedElement));
 				store.setSelectedElement(draggedElement);
 			},
-<<<<<<< HEAD
-			children: element
-				.getChildren()
-				.map((child, index, items) =>
-					this.createItemFromProperty(
-						items.length > 1 ? `Child ${index + 1}` : 'Child',
-						child,
-						selectedElement
-					)
-				),
-			active: element === selectedElement
-=======
 			children: [...slots, ...defaultSlotItems],
 			active: element === selectedElement && !store.getSelectedSlotId()
->>>>>>> ce795bcf
 		};
 	}
 
@@ -187,79 +161,11 @@
 		slot: Slot,
 		element: PageElement,
 		selectedElement?: PageElement
-<<<<<<< HEAD
 	): ElementNodeProps {
-		if (Array.isArray(value)) {
-			return {
-				title: key,
-				children: (value as (number | string)[]).map((child, index) =>
-					this.createItemFromProperty(String(index + 1), child)
-				),
-				dragging: this.state.dragging,
-				id: uuid.v4()
-			};
-		}
-
-		if (value === undefined || value === null || typeof value !== 'object') {
-			return { label: key, title: String(value), dragging: this.state.dragging, id: uuid.v4() };
-		}
-
-		if (value instanceof PageElement) {
-			return this.createItemFromElement(key, value, selectedElement);
-		}
-
-		return {
-			title: key,
-			children: Object.entries(value).map(entry =>
-				this.createItemFromProperty(entry[0], entry[1])
-			),
-			dragging: this.state.dragging,
-			id: uuid.v4()
-		};
-	}
-
-	private handleClick(e: React.MouseEvent<HTMLElement>): void {
-		const element = elementFromTarget(e.target);
-		e.stopPropagation();
-		Store.getInstance().setSelectedElement(element);
-		Store.getInstance().setElementFocussed(true);
-	}
-
-	private handleContextMenu(e: React.MouseEvent<HTMLElement>): void {
-		const element = elementFromTarget(e.target);
-		if (element) {
-			elementMenu(element);
-		}
-	}
-
-	private handleDragEnd(e: React.DragEvent<HTMLElement>): void {
-		this.setState({ dragging: false });
-	}
-
-	private handleDragStart(e: React.DragEvent<HTMLElement>): void {
-		this.setState({ dragging: true });
-		const element = elementFromTarget(e.target);
-
-		if (element) {
-			Store.getInstance().setDraggedElement(element);
-		}
-
-		const target = e.target as HTMLElement;
-		const dragElement = target.querySelector('div');
-
-		// restyle the drag image and move it somewhere invisible
-		if (dragElement) {
-			const dragImg = dragElement.cloneNode(true) as HTMLElement;
-			dragImg.setAttribute('style', DRAG_IMG_STYLE);
-			document.body.appendChild(dragImg);
-			e.dataTransfer.setDragImage(dragImg, 75, 15);
-		}
-=======
-	): ListItemProps {
 		const store = Store.getInstance();
 		const slotId = slot.getId();
 		const slotContents: PageElement[] = element.getSlotContents(slotId);
-		const childItems: ListItemProps[] = [];
+		const childItems: ElementNodeProps[] = [];
 		const selectedSlot = store.getSelectedSlotId();
 
 		slotContents.forEach((value: PageElement, index: number) => {
@@ -279,13 +185,15 @@
 			store.setElementFocussed(false);
 		};
 
-		const slotListItem: ListItemProps = {
-			value: `\uD83D\uDD18 ${slot.getName()}`,
+		const slotListItem: ElementNodeProps = {
+			id: slot.getId(),
+			title: `\uD83D\uDD18 ${slot.getName()}`,
 			draggable: false,
+			dragging: this.state.dragging,
 			children: childItems,
 			label: slotId,
 			onClick: updateSelectedSlot,
-			handleDragDrop: (e: React.DragEvent<HTMLElement>) => {
+			onDragDrop: (e: React.DragEvent<HTMLElement>) => {
 				const patternId = e.dataTransfer.getData('patternId');
 
 				let draggedElement: PageElement | undefined;
@@ -316,7 +224,44 @@
 		};
 
 		return slotListItem;
->>>>>>> ce795bcf
+	}
+
+	private handleClick(e: React.MouseEvent<HTMLElement>): void {
+		const element = elementFromTarget(e.target);
+		e.stopPropagation();
+		Store.getInstance().setSelectedElement(element);
+		Store.getInstance().setElementFocussed(true);
+	}
+
+	private handleContextMenu(e: React.MouseEvent<HTMLElement>): void {
+		const element = elementFromTarget(e.target);
+		if (element) {
+			elementMenu(element);
+		}
+	}
+
+	private handleDragEnd(e: React.DragEvent<HTMLElement>): void {
+		this.setState({ dragging: false });
+	}
+
+	private handleDragStart(e: React.DragEvent<HTMLElement>): void {
+		this.setState({ dragging: true });
+		const element = elementFromTarget(e.target);
+
+		if (element) {
+			Store.getInstance().setDraggedElement(element);
+		}
+
+		const target = e.target as HTMLElement;
+		const dragElement = target.querySelector('div');
+
+		// restyle the drag image and move it somewhere invisible
+		if (dragElement) {
+			const dragImg = dragElement.cloneNode(true) as HTMLElement;
+			dragImg.setAttribute('style', DRAG_IMG_STYLE);
+			document.body.appendChild(dragImg);
+			e.dataTransfer.setDragImage(dragImg, 75, 15);
+		}
 	}
 
 	public render(): JSX.Element | null {
