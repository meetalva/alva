--- conflicted
+++ resolved
@@ -27,17 +27,10 @@
 		let nextPage: PageRef | undefined;
 		let previousPage: PageRef | undefined;
 
-<<<<<<< HEAD
-		const store = Store.getInstance();
-		const page = store.getCurrentPage();
-		const pages: PageRef[] = page ? page.getProject().getPageRefs() : [];
-		const currentIndex = page ? pages.indexOf(page.getPageRef()) : 0;
-=======
 		const currentPage = this.getCurrentPage();
 		const project = currentPage ? currentPage.getProject() : undefined;
-		const pages = project ? project.getPages() : [];
+		const pages = project ? project.getPageRefs() : [];
 		const currentIndex = currentPage ? pages.indexOf(currentPage.getPageRef()) : 0;
->>>>>>> ee00d5f3
 
 		if (currentIndex > 0) {
 			previousPage = pages[currentIndex - 1];
