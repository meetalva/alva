{
	"compilerOptions": {
		"allowJs": false,
		"allowSyntheticDefaultImports": false,
		"alwaysStrict": true,
		"checkJs": false,
		"declaration": true,
		"downlevelIteration": true,
		"emitDecoratorMetadata": false,
		"experimentalDecorators": true,
		"forceConsistentCasingInFileNames": true,
		"importHelpers": false,
		"inlineSourceMap": true,
		"inlineSources": true,
		"isolatedModules": false,
		"jsx": "react",
		"module": "commonjs",
		"moduleResolution": "node",
		"lib": [
			"es2017",
			"dom"
		],
<<<<<<< HEAD
		"moduleResolution": "node",
=======
		"plugins": [
			{
				"name": "typescript-styled-plugin",
				"lint": {
					"unknownProperties": "ignore"
				}
			}
		],
>>>>>>> 42da5859
		"outDir": "build",
		"noEmit": false,
		"noEmitOnError": false,
		"noFallthroughCasesInSwitch": true,
		"noImplicitAny": false,
		"noImplicitReturns": true,
		"noImplicitThis": true,
		"noUnusedLocals": true,
		"noUnusedParameters": false,
		"pretty": true,
		"removeComments": false,
		"rootDir": "src",
		"strictNullChecks": true,
		"target": "es2017"
	},
	"typedocOptions": {
		"mode": "file",
		"out": "build/docs",
		"ignoreCompilerErrors": true,
		"experimentalDecorators": true,
		"emitDecoratorMetadata": true,
		"target": "ES5",
		"moduleResolution": "node",
		"preserveConstEnums": true,
		"stripInternal": true,
		"suppressExcessPropertyErrors": true,
		"suppressImplicitAnyIndexErrors": true,
		"excludeNotExported": true,
		"excludePrivate": true,
		"excludeExternal": true
	},
	"include": [
		"src/**/*.ts",
		"src/**/*.tsx"
	],
	"exclude": [
		"src/test/**"
	]
}<|MERGE_RESOLUTION|>--- conflicted
+++ resolved
@@ -20,9 +20,6 @@
 			"es2017",
 			"dom"
 		],
-<<<<<<< HEAD
-		"moduleResolution": "node",
-=======
 		"plugins": [
 			{
 				"name": "typescript-styled-plugin",
@@ -31,7 +28,6 @@
 				}
 			}
 		],
->>>>>>> 42da5859
 		"outDir": "build",
 		"noEmit": false,
 		"noEmitOnError": false,
