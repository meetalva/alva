import { colors } from '../colors';
import { Icon, IconName, IconSize } from '../icons';
import * as React from 'react';
import { getSpace, SpaceSize } from '../space';
import styled from 'styled-components';
import { tag } from '../tag';

export const ElementAnchors = {
	element: 'data-element-id',
	icon: 'data-icon',
	label: 'data-element-label',
	placeholder: 'data-element-placeholder'
};

export interface ElementProps {
	active?: boolean;
	draggable?: boolean;
	dragging: boolean;
	editable?: boolean;
	highlight?: boolean;
	highlightPlaceholder?: boolean;
	id?: string;
	onChange?: React.FormEventHandler<HTMLInputElement>;
	onClick?: React.MouseEventHandler<HTMLElement>;
	onContextMenu?: React.MouseEventHandler<HTMLElement>;
	onDragDrop?: React.DragEventHandler<HTMLElement>;
	onDragDropForChild?: React.DragEventHandler<HTMLElement>;
	onDragEnter?: React.DragEventHandler<HTMLElement>;
	onDragEnterForChild?: React.DragEventHandler<HTMLElement>;
	onDragLeave?: React.DragEventHandler<HTMLElement>;
	onDragLeaveForChild?: React.DragEventHandler<HTMLElement>;
	onDragStart?: React.DragEventHandler<HTMLElement>;
	open?: boolean;
	title: string;
}

interface StyledElementLabelProps {
	active?: boolean;
	highlight?: boolean;
}

interface StyledIconProps {
	active?: boolean;
	id?: string;
	open?: boolean;
}

export interface StyledElementChildProps {
	open?: boolean;
}

export interface StyledPlaceholder {
	handleDragDropForChild?: React.DragEventHandler<HTMLElement>;
	handleDragEnterForChild?: React.DragEventHandler<HTMLElement>;
	handleDragLeaveForChild?: React.DragEventHandler<HTMLElement>;
	highlightPlaceholder?: boolean;
}

const StyledElement = styled.div`
	position: relative;
	z-index: 1;
`;

const div = tag('div').omit(['active', 'highlight']);

const StyledElementLabel = styled(div)`
	position: relative;
	display: flex;
<<<<<<< HEAD
	padding: ${getSpace(SpaceSize.XS)}px ${getSpace(SpaceSize.L)}px ${getSpace(
	SpaceSize.XS
)}px ${getSpace(SpaceSize.XXL)}px;
=======
>>>>>>> ebc9a434
	align-items: center;
	color: ${colors.grey20.toString()};
	position: relative;
	font-size: 15px;
	line-height: 21px;
	z-index: 1;

	&::before {
		content: '';
		display: block;
		position: absolute;
		height: 100%;
		width: 240px;
		left: 0;
		top: 0;
		margin-left: -240px;
	}

	&:hover {
		background ${colors.black.toString('rgb', { alpha: 0.05 })};

		&::before {
			background: ${colors.black.toString('rgb', { alpha: 0.05 })};
		}
	}

	${(props: StyledElementLabelProps) =>
		props.active
			? `
				color: ${colors.blue.toString()};
				background: ${colors.blue80.toString()};

				&::before {
					background: ${colors.blue80.toString()};
				}

				&:hover {
					background: ${colors.blue80.toString()};

					&::before {
						background: ${colors.blue80.toString()};
					}
				}
			`
			: ''};
	${(props: StyledElementLabelProps) =>
		props.highlight
			? `
			background: ${colors.grey90.toString()};

			&::before {
				background: ${colors.grey90.toString()};
			}
		`
			: ''};
`;

const placeholderDiv = tag('div').omit(['highlightPlaceholder']);
const StyledPlaceholder = styled(placeholderDiv)`
	position: relative;
	height: ${getSpace(SpaceSize.S)}px;
	width: 100%;
	margin-top: -${getSpace(SpaceSize.XS)}px;
	margin-bottom: -${getSpace(SpaceSize.XS)}px;
	z-index: 10;

	&::before {
		content: '';
		display: block;
		position: absolute;
		height: 6px;
		width: 6px;
		left: 0;
		top: 3px;
		border-radius: 3px;
		background: ${colors.blue40.toString()};
		transform: scale(0);
		transition: transform 0.2s;
		z-index: 20;
	}

	&::after {
		content: '';
		display: block;
		position: absolute;
		height: 2px;
		width: calc(100% - 6px);
		left: ${getSpace(SpaceSize.XS)};
		top: 5px;
		background: ${colors.blue40.toString()};
		transform: scaleY(0);
		transition: transform 0.2s;
		z-index: 20;
	}

	${(props: StyledPlaceholder) =>
		props.highlightPlaceholder
			? `
			&::before {
				transform: scale(1);
			}

			&::after {
				transform: scaleY(1);
			}
		`
			: ''};
`;

const elementDiv = tag('div').omit(['open']);
const StyledElementChild = styled(elementDiv)`
	flex-basis: 100%;
	padding-left: ${getSpace(SpaceSize.L)}px;
	${(props: StyledElementChildProps) => (props.open ? 'display: block;' : 'display: none;')};
`;

const StyledIcon = styled(Icon)`
	position: absolute;
	left: ${getSpace(SpaceSize.XS) + getSpace(SpaceSize.XXS)}px;
	fill: ${colors.grey60.toString()};
	width: ${getSpace(SpaceSize.S)}px;
	height: ${getSpace(SpaceSize.S)}px;
	padding: ${getSpace(SpaceSize.XS)}px;
	transition: transform 0.2s;

	${(props: StyledIconProps) => (props.open ? 'transform: rotate(90deg)' : '')};
	${(props: StyledIconProps) => (props.active ? `fill: ${colors.blue20.toString()}` : '')};
`;

const LabelContent = styled.div`
	box-sizing: border-box;
	margin-left: ${getSpace(Size.XXL) - 3}px;
	overflow: hidden;
	padding: ${getSpace(Size.XS)}px ${getSpace(Size.L)}px ${getSpace(Size.XS)}px 3px;
	text-overflow: ellipsis;
	white-space: nowrap;
	width: 100%;
`;

const StyledSeamlessInput = styled.input`
	box-sizing: border-box;
	width: 100%;
	color: ${colors.grey20.toString()};
	font-size: inherit;
	line-height: inherit;
	padding: ${getSpace(Size.XS - 1)}px ${getSpace(Size.L - 1)}px ${getSpace(Size.XS - 1)}px 3px;
	margin: 1px 1px 1px ${getSpace(Size.XXL - 3)}px;
	border: 0;
	&:focus {
		outline: none;
	}
`;

interface SeamlessInputProps {
	autoFocus?: boolean;
	autoSelect?: boolean;
	onChange?: React.FormEventHandler<HTMLInputElement>;
	value: string;
}

class SeamlessInput extends React.Component<SeamlessInputProps> {
	private ref: HTMLInputElement | null = null;

	public componentDidMount(): void {
		if (this.ref !== null && this.props.autoSelect && this.props.autoFocus) {
			const ref = this.ref as HTMLInputElement;
			ref.setSelectionRange(0, this.props.value.length);
		}
	}

	public render(): JSX.Element {
		const { props } = this;
		return (
			<StyledSeamlessInput
				autoFocus={props.autoFocus}
				innerRef={ref => (this.ref = ref)}
				value={props.value}
				onChange={props.onChange}
			/>
		);
	}
}

const Element: React.StatelessComponent<ElementProps> = props => (
	<StyledElement
		{...{ [ElementAnchors.element]: props.id }}
		draggable={props.draggable}
		onClick={props.onClick}
	>
		{props.dragging && (
			<StyledPlaceholder
				{...{ [ElementAnchors.placeholder]: true }}
				highlightPlaceholder={props.highlightPlaceholder}
				onDragOver={(e: React.DragEvent<HTMLElement>) => {
					e.preventDefault();
				}}
				onDragEnter={props.onDragEnterForChild}
				onDragLeave={props.onDragLeaveForChild}
				onDrop={props.onDragDropForChild}
			/>
		)}
		<StyledElementLabel
			active={props.active}
			highlight={props.highlight}
			onContextMenu={props.onContextMenu}
			onDragOver={(e: React.DragEvent<HTMLElement>) => {
				e.preventDefault();
			}}
			onDragEnter={props.onDragEnter}
			onDragLeave={props.onDragLeave}
			onDrop={props.onDragDrop}
		>
			{Array.isArray(props.children) &&
				props.children.length > 0 && (
					<StyledIcon
						dataIcon={props.id}
						name={IconName.ArrowFillRight}
						size={IconSize.XXS}
						color={colors.grey60}
						open={props.open}
						active={props.active}
					/>
				)}
			{props.editable ? (
				<SeamlessInput
					{...{ [ElementAnchors.label]: true }}
					value={props.title}
					onChange={props.onChange}
					autoFocus
					autoSelect
				/>
			) : (
				<LabelContent {...{ [ElementAnchors.label]: true }}>{props.title}</LabelContent>
			)}
		</StyledElementLabel>
		{props.children && (
			<StyledElementChild open={props.open}>{props.children}</StyledElementChild>
		)}
	</StyledElement>
);

export default Element;<|MERGE_RESOLUTION|>--- conflicted
+++ resolved
@@ -66,12 +66,6 @@
 const StyledElementLabel = styled(div)`
 	position: relative;
 	display: flex;
-<<<<<<< HEAD
-	padding: ${getSpace(SpaceSize.XS)}px ${getSpace(SpaceSize.L)}px ${getSpace(
-	SpaceSize.XS
-)}px ${getSpace(SpaceSize.XXL)}px;
-=======
->>>>>>> ebc9a434
 	align-items: center;
 	color: ${colors.grey20.toString()};
 	position: relative;
@@ -203,9 +197,9 @@
 
 const LabelContent = styled.div`
 	box-sizing: border-box;
-	margin-left: ${getSpace(Size.XXL) - 3}px;
+	margin-left: ${getSpace(SpaceSize.XXL) - 3}px;
 	overflow: hidden;
-	padding: ${getSpace(Size.XS)}px ${getSpace(Size.L)}px ${getSpace(Size.XS)}px 3px;
+	padding: ${getSpace(SpaceSize.XS)}px ${getSpace(SpaceSize.L)}px ${getSpace(SpaceSize.XS)}px 3px;
 	text-overflow: ellipsis;
 	white-space: nowrap;
 	width: 100%;
@@ -217,8 +211,9 @@
 	color: ${colors.grey20.toString()};
 	font-size: inherit;
 	line-height: inherit;
-	padding: ${getSpace(Size.XS - 1)}px ${getSpace(Size.L - 1)}px ${getSpace(Size.XS - 1)}px 3px;
-	margin: 1px 1px 1px ${getSpace(Size.XXL - 3)}px;
+	padding: ${getSpace(SpaceSize.XS - 1)}px ${getSpace(SpaceSize.L - 1)}px
+		${getSpace(SpaceSize.XS - 1)}px 3px;
+	margin: 1px 1px 1px ${getSpace(SpaceSize.XXL - 3)}px;
 	border: 0;
 	&:focus {
 		outline: none;
