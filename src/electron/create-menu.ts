--- conflicted
+++ resolved
@@ -384,11 +384,7 @@
 				{
 					type: 'separator'
 				},
-
-				{
-<<<<<<< HEAD
-					label: 'Show Pages',
-=======
+        {
 					label: 'Previous Page',
 					accelerator: 'CmdOrCtrl+Alt+Left',
 					enabled: typeof ctx.store.getPreviousPage() !== 'undefined',
@@ -413,8 +409,7 @@
 					}
 				},
 				{
-					label: '&Show Elements & Components',
->>>>>>> 76e4b8da
+					label: 'Show Pages',
 					type: 'checkbox',
 					checked: ctx.store.getShowPages(),
 					enabled: ctx.store.getActiveAppView() === Types.AlvaView.PageDetail,
