--- conflicted
+++ resolved
@@ -1,19 +1,10 @@
-<<<<<<< HEAD
-=======
-import { AddPageButton, Layout, LayoutWrap } from '../../components';
-import { MessageType } from '../../message';
-import * as MobxReact from 'mobx-react';
-import { PageTileContainer } from './page-tile-container';
->>>>>>> bf94443e
 import * as React from 'react';
 import * as MobxReact from 'mobx-react';
 import * as uuid from 'uuid';
 
-<<<<<<< HEAD
-import { ServerMessageType } from '../../message';
+import { MessageType } from '../../message';
 import { PageTileContainer } from './page-tile-container';
 import { Page } from '../../model/page';
-import * as Sender from '../../message/client';
 import * as Component from '../../components';
 import * as Store from '../../store';
 import * as utils from '../../utils';
@@ -37,14 +28,6 @@
 		this.draggedIndex = store.getProject().getPageIndex(draggedPage);
 		e.dataTransfer.effectAllowed = 'copy';
 	}
-=======
-export const PageListContainer: React.StatelessComponent = MobxReact.inject('store')(
-	MobxReact.observer((props): JSX.Element | null => {
-		const { store } = props as { store: ViewStore };
-		const project = store.getProject();
-		const currentPage = store.getActivePage();
-		const currentPageId = currentPage ? currentPage.getId() : undefined;
->>>>>>> bf94443e
 
 	private handleDragLeave(e: React.DragEvent<HTMLElement>): void {
 		const { store } = this.props as { store: Store.ViewStore };
@@ -90,12 +73,12 @@
 	public render(): JSX.Element {
 		const { store } = this.props as { store: Store.ViewStore };
 		const project = store.getProject();
-		const currentPage = store.getCurrentPage();
+		const currentPage = store.getActivePage();
 		const currentPageId = currentPage ? currentPage.getId() : undefined;
 		return (
-<<<<<<< HEAD
 			<Component.DragArea
 				onDragStart={e => this.handleDragStart(e)}
+				onDragEnter={e => e}
 				onDragOver={e => this.handleDragOver(e)}
 				onDragLeave={e => this.handleDragLeave(e)}
 				onDrop={e => this.handleDrop(e)}
@@ -107,45 +90,22 @@
 							<PageTileContainer
 								highlighted={page.getId() === currentPageId}
 								isDroppable={page.getPageDropState()}
-								focused={page === store.getFocusedItem()}
+								focused={page === store.getProject().getFocusedItem()}
 								key={page.getId()}
 								page={page}
 							/>
 						))}
 					<Component.AddPageButton
 						onClick={() =>
-							Sender.send({
+							store.getSender().send({
 								id: uuid.v4(),
 								payload: undefined,
-								type: ServerMessageType.CreateNewPage
+								type: MessageType.CreateNewPage
 							})
 						}
 					/>
 				</Component.Layout>
 			</Component.DragArea>
-=======
-			<Layout wrap={LayoutWrap.Wrap}>
-				{project
-					.getPages()
-					.map(page => (
-						<PageTileContainer
-							highlighted={page.getId() === currentPageId}
-							focused={page === store.getProject().getFocusedItem()}
-							key={page.getId()}
-							page={page}
-						/>
-					))}
-				<AddPageButton
-					onClick={() =>
-						props.store.getSender().send({
-							id: uuid.v4(),
-							payload: undefined,
-							type: MessageType.CreateNewPage
-						})
-					}
-				/>
-			</Layout>
->>>>>>> bf94443e
 		);
 	}
 }