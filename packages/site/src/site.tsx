import * as React from 'react';
import { Helmet } from 'react-helmet';
import * as D from '@meetalva/alva-design';
import { Releases } from './releases';
<<<<<<< HEAD
const ReactGA = require('react-ga');

const gaProperty = 'UA-111349005-1';
const disableStr = 'ga-disable-' + gaProperty;

if (typeof window !== 'undefined') {
	if (document.cookie.indexOf(disableStr + '=true') > -1) {
		window[disableStr] = true;
	}
}

function gaOptout() {
	document.cookie = disableStr + '=true; expires=Thu, 31 Dec 2099 23:59:59 UTC; path=/';
	window[disableStr] = true;
	alert('Tracking is deactivated!');
}

ReactGA.initialize('UA-111349005-1');
ReactGA.set({ anonymizeIp: true });
ReactGA.pageview('/');
=======
import { CookieNotice } from './cookie-notice';
>>>>>>> 1eb9b712

export * from './render';

const Page: React.StatelessComponent<void> = (): JSX.Element => {
	return (
		<div style={{ overflow: 'hidden' }}>
			<Helmet>
				<title>Meet Alva</title>
				<meta charSet="utf-8" />
				<meta property="og:type" content="website" />
				<meta
					property="og:description"
					content="Create living prototypes with code components."
				/>
				<meta property="og:image" content="https://media.meetalva.io/meta/og_image.png" />
				<meta name="twitter:card" content="summary_large_image" />
				<meta name="twitter:site" content="@meetalva" />
				<meta name="twitter:title" content="Meet Alva" />
				<meta
					name="twitter:description"
					content="Create living prototypes with code components."
				/>
				<meta name="twitter:image" content="https://media.meetalva.io/meta/og_image.png" />
				<meta name="language" content="en" />
				<meta
					name="description"
					content="Create living prototypes with code components. Design with the same components your engineers are using for production."
				/>
				<meta
					name="viewport"
					content="width=device-width, initial-scale=1.0, user-scalable=yes"
				/>
				<link rel="icon" href="https://media.meetalva.io/meta/icon_48.png" sizes="48x48" />
				<link rel="icon" href="https://media.meetalva.io/meta/icon_96.png" sizes="96x96" />
				<link rel="icon" href="https://media.meetalva.io/meta/icon_192.png" sizes="192x192" />
				<link rel="icon" href="https://media.meetalva.io/alva.svg" type="image/x-icon" />
			</Helmet>
			<D.Menu logo="https://media.meetalva.io/alva.svg">
				<D.MenuItem
					linkName="Get Started"
					target="_blank"
					rel="noopener"
					href="./doc/docs/start"
					title="Open Getting Started Tutorial"
					onClick={ReactGA.event({
						category: 'menu',
						action: 'Get started'
					})}
				/>
				<D.MenuItem
					linkName="Twitter"
					target="_blank"
					rel="noopener"
					href="https://twitter.com/meetalva"
					title="Find us on Twitter"
					onClick={ReactGA.event({
						category: 'menu',
						action: 'Twitter'
					})}
				/>
				<D.MenuItem
					linkName="GitHub"
					target="_blank"
					rel="noopener"
					href="https://github.com/meetalva/alva"
					title="Find us on Github"
					onClick={ReactGA.event({
						category: 'menu',
						action: 'GitHub'
					})}
				/>
				<D.MenuItem
					linkName="Chat with us"
					target="_blank"
					rel="noopener"
					href="https://gitter.im/meetalva/Lobby"
					title="Chat with us on Gitter"
					onClick={ReactGA.event({
						category: 'menu',
						action: 'Chat with us'
					})}
				/>
			</D.Menu>
			<D.Section backgroundColor={D.Color.Black} textColor={D.Color.White}>
				<D.Headline level={D.HeadlineLevel.H1}>
					Create <u>living prototypes</u> with code components.
				</D.Headline>
				<D.Space size={D.SpaceSize.M} />
				<D.Layout maxWidth="640px">
					<D.Copy size={D.CopySize.Large}>
						Alva lets you design interactive products based on components engineered by your
						developers. And guess what – we are entirely open source.
					</D.Copy>
				</D.Layout>
				<D.Space size={D.SpaceSize.L} />
				<Releases />
				<D.Space size={D.SpaceSize.XL} />
			</D.Section>
			<D.Feature
				featureLevel={D.FeatureLevel.Large}
				headline="Start your prototype with code components"
				copy="Connect to the components of your React library and start using them for your prototype. Without writing a single line of code."
				layout={D.FeatureLayout.Center}
				frame={
					<video controls autoPlay loop style={{ display: 'block', width: '100%' }}>
						<source src="https://media.meetalva.io/video/website-01.mp4" type="video/mp4" />
					</video>
				}
				link={
					<a
						href="./doc/docs/guides/essentials?guides-enabled=true"
						style={{ textDecoration: 'none' }}
						target="_blank"
						rel="noopener"
					>
						<D.Link color={D.Color.Violet}>
							Learn how to prototype with code components
						</D.Link>
					</a>
				}
				negativeTop
			/>
			<D.Space size={D.SpaceSize.XL} />
			<D.Feature
				featureLevel={D.FeatureLevel.Large}
				headline="Integrate your visual design drafts"
				copy="Add your latest design drafts from Sketch, Figma or any other design tool to your prototype and show your team how the next component should look like."
				layout={D.FeatureLayout.Left}
				frame={
					<img
						src="https://media.meetalva.io/video/website-02.png"
						style={{ display: 'block' }}
					/>
				}
				link={
					<a
						href="./doc/docs/guides/design?guides-enabled=true"
						style={{ textDecoration: 'none' }}
						target="_blank"
						rel="noopener"
					>
						<D.Link color={D.Color.Violet}>Learn how to integrate your designs</D.Link>
					</a>
				}
			/>
			<D.Space size={D.SpaceSize.XL} />
			<D.Feature
				featureLevel={D.FeatureLevel.Large}
				headline="Connect everything with interactions"
				copy="The web is interactive – so let’s design interactively, too. Go beyond static screens and design with interaction, data and logic in mind."
				layout={D.FeatureLayout.Right}
				frame={
					<img
						src="https://media.meetalva.io/video/website-03.png"
						style={{ display: 'block' }}
					/>
				}
				link={
					<a
						href="./doc/docs/guides/interaction?guides-enabled=true"
						style={{ textDecoration: 'none' }}
						target="_blank"
						rel="noopener"
					>
						<D.Link color={D.Color.Violet}>Learn how to work with interactions</D.Link>
					</a>
				}
			/>
			<D.Space size={D.SpaceSize.XL} />
			<D.Space size={D.SpaceSize.XL} />

			<D.Teaser
				image="https://media.meetalva.io/background.jpg"
				headline="Our mission is to enable designers and engineers to build better products together. Without friction."
			>
				<div style={{ padding: '56.25% 0 0 0', position: 'relative' }}>
					<iframe
						src="https://www.youtube-nocookie.com/embed/gZT13EKfZXg"
						style={{
							position: 'absolute',
							top: 0,
							left: 0,
							width: '100%',
							height: '100%',
							borderWidth: 0
						}}
						allowFullScreen
					/>
				</div>
			</D.Teaser>

			<D.Section>
				<D.Layout maxWidth="480px" direction={D.LayoutDirection.Vertical}>
					<D.Headline
						level={D.HeadlineLevel.H3}
						color={D.Color.Violet}
						fontWeight={D.FontWeight.Light}
					>
						Stay tuned!
					</D.Headline>
					<D.Space size={D.SpaceSize.S} />
					<D.Copy>
						Alva is constantly evolving. Sign up with your email to be the first in line when
						we announce new features.
					</D.Copy>
					<D.Space size={D.SpaceSize.M} />
					<div id="mc_embed_signup">
						<form
							action="https://alva.us17.list-manage.com/subscribe/post?u=8f07560758ff52583a4f34f45&amp;id=d598cf405b"
							method="post"
							id="mc-embedded-subscribe-form"
							name="mc-embedded-subscribe-form"
							target="_blank"
							noValidate
						>
							<div
								id="mc_embed_signup_scroll"
								style={{
									display: 'flex'
								}}
							>
								<input
									type="email"
									name="EMAIL"
									id="mce-EMAIL"
									placeholder="Email address"
									required
									style={{
										fontFamily: 'Graphik, Arial',
										fontSize: '16px',
										padding: '10px 15px',
										border: `1px solid ${D.Color.Grey50}`,
										borderRightWidth: 0,
										borderRadius: '3px 0 0 3px'
									}}
								/>
								<div style={{ position: 'absolute', left: '-100vw' }} aria-hidden="true">
									<input
										type="text"
										name="b_8f07560758ff52583a4f34f45_d598cf405b"
										tabIndex={-1}
										value=""
										readOnly
									/>
								</div>
								<input
									type="submit"
									value="Subscribe"
									name="subscribe"
									id="mc-embedded-subscribe"
									style={{
										fontFamily: 'Graphik, Arial',
										fontSize: '16px',
										border: 'none',
										padding: '0 15px',
										background: D.Color.Violet,
										color: D.Color.White,
										borderRadius: '0 3px 3px 0',
										WebkitAppearance: 'none'
									}}
								/>
							</div>
						</form>
					</div>
				</D.Layout>
			</D.Section>

			<D.Section backgroundColor={D.Color.Grey95}>
				<D.Headline
					level={D.HeadlineLevel.H1}
					color={D.Color.Violet}
					fontWeight={D.FontWeight.Light}
				>
					<b>And wait for it</b> – we are entirely open source.
				</D.Headline>
				<D.Space size={D.SpaceSize.M} />
				<D.Layout maxWidth="640px">
					<D.Copy size={D.CopySize.Large} color={D.Color.Grey50}>
						For the last years most of the design tools have been expensive and proprietary
						software. We want to give something back to the community and start the next
						generation of design tools. Open-minded and open-source.
					</D.Copy>
				</D.Layout>
				<D.Space size={D.SpaceSize.L} />
				<a href="https://github.com/meetalva/alva/" target="_blank" rel="noopener">
					<D.Button order={D.ButtonOrder.Secondary} color={D.Color.Violet}>
						Contribute to Alva on Github
					</D.Button>
				</a>
				<D.Space size={D.SpaceSize.S} />
				<a href="https://twitter.com/intent/tweet?url=https%3A%2F%2Fmeetalva.io%2F&via=meetalva&text=Create%20living%20prototypes%20with%20code%20components.%20&hashtags=react%2C%20prototype">
					<D.Button order={D.ButtonOrder.Secondary} color={D.Color.Violet}>
						Tweet about us
					</D.Button>
				</a>
			</D.Section>

			<D.Section backgroundColor={D.Color.Violet}>
				<D.Headline
					level={D.HeadlineLevel.H2}
					color={D.Color.White}
					fontWeight={D.FontWeight.Light}
				>
					Getting Started
				</D.Headline>
				<D.Space size={D.SpaceSize.M} />
				<D.Layout maxWidth="640px">
					<D.Copy size={D.CopySize.Large} color={D.Color.White}>
						You're new to Alva? Follow our easy-to-learn guides and shape a new era of product
						design.
					</D.Copy>
				</D.Layout>
				<D.Space size={D.SpaceSize.M} />
<<<<<<< HEAD
				<a href="./doc/docs/guides/start?guides-enabled=true" target="_blank" rel="noopener">
					<D.Button
						order={D.ButtonOrder.Secondary}
						color={D.Color.White}
						onClick={ReactGA.event({
							category: 'conversion',
							action: 'Find our guides'
						})}
					>
=======
				<a href="./doc/docs/start" target="_blank" rel="noopener">
					<D.Button order={D.ButtonOrder.Secondary} color={D.Color.White}>
>>>>>>> 1eb9b712
						Find our Guides
					</D.Button>
				</a>
			</D.Section>

			<D.Footer copyright="&copy; 2018 Alva">
				<D.MenuItem linkName="hey@meetalva.io" rel="noopener" href="mailto:hey@meetalva.io" />
				<D.MenuItem
					linkName="Proudly powered by SinnerSchrader"
					target="_blank"
					rel="noopener"
					href="https://sinnerschrader.com"
					onClick={ReactGA.event({
						category: 'menu',
						action: 'S2'
					})}
				/>
				<D.MenuItem
					linkName="Legal notice"
					target="_blank"
					rel="noopener"
					href="./doc/docs/legalnotice"
				/>
				<D.MenuItem
					linkName="Privacy Policy"
					target="_blank"
					rel="noopener"
					href="./doc/docs/privacypolicy?guides-enabled=true"
				/>
				<D.Space size={D.SpaceSize.S} />
				<D.Link onClick={() => gaOptout()}>Opt-out tracking</D.Link>
			</D.Footer>
			<CookieNotice />
		</div>
	);
};

export default Page;<|MERGE_RESOLUTION|>--- conflicted
+++ resolved
@@ -2,7 +2,8 @@
 import { Helmet } from 'react-helmet';
 import * as D from '@meetalva/alva-design';
 import { Releases } from './releases';
-<<<<<<< HEAD
+import { CookieNotice } from './cookie-notice';
+
 const ReactGA = require('react-ga');
 
 const gaProperty = 'UA-111349005-1';
@@ -23,9 +24,6 @@
 ReactGA.initialize('UA-111349005-1');
 ReactGA.set({ anonymizeIp: true });
 ReactGA.pageview('/');
-=======
-import { CookieNotice } from './cookie-notice';
->>>>>>> 1eb9b712
 
 export * from './render';
 
@@ -339,7 +337,6 @@
 					</D.Copy>
 				</D.Layout>
 				<D.Space size={D.SpaceSize.M} />
-<<<<<<< HEAD
 				<a href="./doc/docs/guides/start?guides-enabled=true" target="_blank" rel="noopener">
 					<D.Button
 						order={D.ButtonOrder.Secondary}
@@ -349,12 +346,6 @@
 							action: 'Find our guides'
 						})}
 					>
-=======
-				<a href="./doc/docs/start" target="_blank" rel="noopener">
-					<D.Button order={D.ButtonOrder.Secondary} color={D.Color.White}>
->>>>>>> 1eb9b712
-						Find our Guides
-					</D.Button>
 				</a>
 			</D.Section>
 
