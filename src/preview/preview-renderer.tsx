import { HighlightArea } from './highlight-area';
import { PreviewStore } from './preview';
import * as React from 'react';
import * as ReactDom from 'react-dom';
import { Helmet } from 'react-helmet';
import * as Types from '../model/types';

export interface RenderInit {
	highlight: HighlightArea;
	store: PreviewStore;
	// tslint:disable-next-line:no-any
	getChildren(props: any, render: (props: any) => any): any;
	// tslint:disable-next-line:no-any
	getComponent(props: any, synthetics: any): React.Component | React.SFC | undefined;
	// tslint:disable-next-line:no-any
	getProperties(props: any): any;
	// tslint:disable-next-line:no-any
	getSlots(slots: any, render: (props: any) => any): any;
}

export interface PreviewHighlightProps {
	highlight: HighlightArea;
}

export interface PreviewApplicationProps {
	getChildren: RenderInit['getChildren'];
	getComponent: RenderInit['getComponent'];
	getProperties: RenderInit['getProperties'];
	getSlots: RenderInit['getSlots'];
	highlight: RenderInit['highlight'];
	store: RenderInit['store'];
}

interface PreviewComponentProps extends Types.SerializedElement {
	getChildren: RenderInit['getChildren'];
	getComponent: RenderInit['getComponent'];
	getProperties: RenderInit['getProperties'];
	getSlots: RenderInit['getSlots'];
	highlight: RenderInit['highlight'];
	store: RenderInit['store'];
}

interface ErrorBoundaryProps {
	name: string;
}

interface ErrorBoundaryState {
	errorMessage?: string;
}

interface ErrorMessageProps {
	error: string;
	patternName: string;
}

// tslint:disable-next-line:no-any
const Page: React.SFC = (props: any) => (
	<>
		<Helmet>
			<html lang={props.lang} />
			{props.viewport && <meta name="viewport" content="width=device-width, initial-scale=1" />}
			{props.head}
		</Helmet>
		{props.content}
		{props.children}
	</>
);

// tslint:disable-next-line:no-any
const Box: React.SFC = (props: any) => {
	const style = {
		alignItems: props.alignItems,
		display: props.flex ? 'flex' : 'block',
		flexBasis: props.flexBasis,
		// tslint:disable-next-line:no-any
		flexDirection: props.column ? 'column' : (null as any),
		// tslint:disable-next-line:no-any
		flexWrap: props.wrap ? 'wrap' : ('nowrap' as any),
		flexGrow: props.flexGrow,
		flexShrink: props.flexShrink,
		justifyContent: props.justifyContent,
		order: props.order,
		width: props.width,
		height: props.height,
		backgroundColor: props.backgroundColor
	};

	return <div style={style}>{props.children}</div>;
};

const SYNTHETICS = {
	box: Box,
	page: Page,
	placeholder: props => <img src={props.src} style={{ width: '100%', height: 'auto' }} />,
	text: props => <span>{props.text}</span>
};

export function render(init: RenderInit): void {
	ReactDom.render(
		<PreviewApplication
			getChildren={init.getChildren}
			getComponent={init.getComponent}
			getProperties={init.getProperties}
			getSlots={init.getSlots}
			store={init.store}
			highlight={init.highlight}
		/>,
		document.getElementById('preview')
	);
}

<<<<<<< HEAD
class PreviewApplication extends React.Component<PreviewApplicationProps> {
=======
interface ErrorMessageProps {
	error: string;
	patternName: string;
}

@MobXReact.inject('store', 'highlight')
@MobXReact.observer
class PreviewApplication extends React.Component {
	public componentDidUpdate(): void {
		const props = this.props as InjectedPreviewApplicationProps;
		// const node = ReactDom.findDOMNode(this);
		// if (node) {
		// 	props.highlight.setSize(node as Element);
		// }
		// props.highlight.update();
		console.log('**************', props.highlight.isVisible, props.highlight.node);
	}
>>>>>>> 9bda1d70
	public render(): JSX.Element | null {
		const props = this.props;
		const currentPage = props.store.pages.find(page => page.id === props.store.pageId);

		if (props.store.elementId) {
			props.highlight.show();
		} else {
			props.highlight.hide();
		}

		if (!currentPage) {
			return null;
		}

		const element = props.store.elements.find(e => e.id === currentPage.rootId);

		if (!element) {
			return null;
		}

		return (
			<React.Fragment>
				<PreviewComponent
					contentIds={element.contentIds}
					getChildren={props.getChildren}
					getComponent={props.getComponent}
					getProperties={props.getProperties}
					getSlots={props.getSlots}
					highlight={props.highlight}
					id={element.id}
					name={element.name}
					patternId={element.patternId}
					properties={element.properties}
					store={props.store}
				/>
				<PreviewHighlight highlight={props.highlight} />
			</React.Fragment>
		);
	}
}

class ErrorBoundary extends React.Component<ErrorBoundaryProps, ErrorBoundaryState> {
	public state = {
		errorMessage: ''
	};

	public componentDidCatch(error: Error): void {
		this.setState({
			errorMessage: error.message
		});
	}

	public render(): JSX.Element {
		if (this.state.errorMessage) {
			return <ErrorMessage patternName={this.props.name} error={this.state.errorMessage} />;
		}
		return this.props.children as JSX.Element;
	}
}

class PreviewComponent extends React.Component<PreviewComponentProps> {
<<<<<<< HEAD
	public componentWillUpdate(): void {
		const props = this.props;

		if (props.id === props.store.elementId) {
=======
	public constructor(props: InjectedPreviewComponentProps) {
		super(props);
		this.handleResize = this.handleResize.bind(this);
	}

	public componentDidMount(): void {
		window.addEventListener('resize', this.handleResize);
	}

	public componentDidUpdate(): void {
		const props = this.props as InjectedPreviewComponentProps;
		if (props.uuid === props.store.elementId) {
>>>>>>> 9bda1d70
			const node = ReactDom.findDOMNode(this);
			console.log('&&&&&&&&&&&&', props.store.elementId);
			if (node) {
				props.highlight.setSize(node as Element);
			}
		}
		console.log('&&&&&&&&&', props.highlight.node);
	}

	public componentWillUnmount(): void {
		window.removeEventListener('resize', this.handleResize);
	}

	private handleResize(): void {
		const props = this.props as InjectedPreviewComponentProps;
		if (props.uuid !== props.store.elementId) {
			return;
		} else {
			const node = ReactDom.findDOMNode(this);
			if (node) {
<<<<<<< HEAD
				props.highlight.show(node as Element, props.id);
				setTimeout(() => {
					props.store.elementId = '';
				}, 500);
=======
				props.highlight.update();
				window.requestAnimationFrame(this.handleResize);
>>>>>>> 9bda1d70
			}
		}
	}

	public render(): JSX.Element | null {
		const props = this.props;

		const children = props.getChildren(props, (child: Types.SerializedElement) => (
			<PreviewComponent
				key={child.id}
				getChildren={props.getChildren}
				getComponent={props.getComponent}
				getProperties={props.getProperties}
				getSlots={props.getSlots}
				highlight={props.highlight}
				store={props.store}
				{...child}
			/>
		));

		const slots = props.getSlots(props, (child: Types.SerializedElement) => (
			<PreviewComponent
				key={child.id}
				getChildren={props.getChildren}
				getComponent={props.getComponent}
				getProperties={props.getProperties}
				getSlots={props.getSlots}
				highlight={props.highlight}
				store={props.store}
				{...child}
			/>
		));

		const properties = props.getProperties(props.properties);

		// tslint:disable-next-line:no-any
		const Component = props.getComponent(props, SYNTHETICS) as any;

		if (!Component) {
			return null;
		}

		return (
			<ErrorBoundary name={props.name}>
				<Component {...properties} {...slots}>
					{children}
				</Component>
			</ErrorBoundary>
		);
	}
}

class PreviewHighlight extends React.Component<PreviewHighlightProps> {
	public render(): JSX.Element {
		const props = this.props;
		const { highlight } = props;

		return (
			<div
				style={{
					position: 'absolute',
					boxSizing: 'border-box',
					border: '1px solid rgba(255, 255, 255, 0.5)',
					transition: '.1s ease-in-out',
					transitionProperty: 'top, bottom, opacity',
					bottom: highlight.bottom,
					height: highlight.height,
					left: highlight.left,
					opacity: highlight.opacity,
					right: highlight.right,
					top: highlight.top,
					width: highlight.width,
					pointerEvents: 'none',
					mixBlendMode: 'difference'
				}}
			>
				<div
					style={{
						position: 'absolute',
						width: '100%',
						height: '100%',
						maxWidth: '12px',
						maxHeight: '12px',
						borderRadius: '3px 0 0 0',
						borderLeft: '3px solid rgba(255, 255, 255, 0.75)',
						borderTop: '3px solid rgba(255, 255, 255, 0.75)',
						left: '-2px',
						top: '-2px'
					}}
				/>
				<div
					style={{
						position: 'absolute',
						width: '100%',
						height: '100%',
						maxWidth: '12px',
						maxHeight: '12px',
						borderRadius: '0 3px 0 0',
						borderRight: '3px solid rgba(255, 255, 255, 0.75)',
						borderTop: '3px solid rgba(255, 255, 255, 0.75)',
						right: '-2px',
						top: '-2px'
					}}
				/>
				<div
					style={{
						position: 'absolute',
						width: '100%',
						height: '100%',
						maxWidth: '12px',
						maxHeight: '12px',
						borderRadius: '0 0 0 3px',
						borderLeft: '3px solid rgba(255, 255, 255, 0.75)',
						borderBottom: '3px solid rgba(255, 255, 255, 0.75)',
						left: '-2px',
						bottom: '-2px'
					}}
				/>
				<div
					style={{
						position: 'absolute',
						width: '100%',
						height: '100%',
						maxWidth: '12px',
						maxHeight: '12px',
						borderRadius: '0 0 3px 0',
						borderRight: '3px solid rgba(255, 255, 255, 0.75)',
						borderBottom: '3px solid rgba(255, 255, 255, 0.75)',
						right: '-2px',
						bottom: '-2px'
					}}
				/>
			</div>
		);
	}
}

const ErrorMessage: React.StatelessComponent<ErrorMessageProps> = props => (
	<div
		style={{
			backgroundColor: 'rgb(240, 40, 110)',
			color: 'white',
			padding: '12px 15px',
			textAlign: 'center'
		}}
	>
		<p
			style={{
				margin: '0',
				fontFamily:
					'-apple-system,BlinkMacSystemFont,"Segoe UI",Roboto,Helvetica,Arial,sans-serif,"Apple Color Emoji","Segoe UI Emoji","Segoe UI Symbol"',
				fontSize: '15px',
				lineHeight: '22px'
			}}
		>
			{`<${props.patternName}/> failed to render: ${props.error}`}
		</p>
	</div>
);<|MERGE_RESOLUTION|>--- conflicted
+++ resolved
@@ -109,45 +109,27 @@
 	);
 }
 
-<<<<<<< HEAD
 class PreviewApplication extends React.Component<PreviewApplicationProps> {
-=======
-interface ErrorMessageProps {
-	error: string;
-	patternName: string;
-}
-
-@MobXReact.inject('store', 'highlight')
-@MobXReact.observer
-class PreviewApplication extends React.Component {
-	public componentDidUpdate(): void {
-		const props = this.props as InjectedPreviewApplicationProps;
-		// const node = ReactDom.findDOMNode(this);
-		// if (node) {
-		// 	props.highlight.setSize(node as Element);
-		// }
-		// props.highlight.update();
-		console.log('**************', props.highlight.isVisible, props.highlight.node);
-	}
->>>>>>> 9bda1d70
 	public render(): JSX.Element | null {
 		const props = this.props;
 		const currentPage = props.store.pages.find(page => page.id === props.store.pageId);
 
-		if (props.store.elementId) {
+		if (!currentPage) {
+			return null;
+		}
+
+		const element = props.store.elements.find(e => e.id === currentPage.rootId);
+
+		if (!element) {
+			return null;
+		}
+
+		const selectedElement = props.store.elements.find(e => e.id === props.store.elementId);
+
+		if (selectedElement) {
 			props.highlight.show();
 		} else {
 			props.highlight.hide();
-		}
-
-		if (!currentPage) {
-			return null;
-		}
-
-		const element = props.store.elements.find(e => e.id === currentPage.rootId);
-
-		if (!element) {
-			return null;
 		}
 
 		return (
@@ -191,13 +173,7 @@
 }
 
 class PreviewComponent extends React.Component<PreviewComponentProps> {
-<<<<<<< HEAD
-	public componentWillUpdate(): void {
-		const props = this.props;
-
-		if (props.id === props.store.elementId) {
-=======
-	public constructor(props: InjectedPreviewComponentProps) {
+	public constructor(props: PreviewComponentProps) {
 		super(props);
 		this.handleResize = this.handleResize.bind(this);
 	}
@@ -207,16 +183,14 @@
 	}
 
 	public componentDidUpdate(): void {
-		const props = this.props as InjectedPreviewComponentProps;
-		if (props.uuid === props.store.elementId) {
->>>>>>> 9bda1d70
+		const props = this.props;
+
+		if (props.id === props.store.elementId) {
 			const node = ReactDom.findDOMNode(this);
-			console.log('&&&&&&&&&&&&', props.store.elementId);
 			if (node) {
 				props.highlight.setSize(node as Element);
 			}
 		}
-		console.log('&&&&&&&&&', props.highlight.node);
 	}
 
 	public componentWillUnmount(): void {
@@ -224,23 +198,19 @@
 	}
 
 	private handleResize(): void {
-		const props = this.props as InjectedPreviewComponentProps;
-		if (props.uuid !== props.store.elementId) {
+		const props = this.props;
+		if (props.id !== props.store.elementId) {
 			return;
-		} else {
-			const node = ReactDom.findDOMNode(this);
-			if (node) {
-<<<<<<< HEAD
-				props.highlight.show(node as Element, props.id);
-				setTimeout(() => {
-					props.store.elementId = '';
-				}, 500);
-=======
-				props.highlight.update();
-				window.requestAnimationFrame(this.handleResize);
->>>>>>> 9bda1d70
-			}
-		}
+		}
+
+		const node = ReactDom.findDOMNode(this);
+
+		if (!node) {
+			return;
+		}
+
+		props.highlight.update();
+		window.requestAnimationFrame(this.handleResize);
 	}
 
 	public render(): JSX.Element | null {
