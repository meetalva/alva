import { Command } from './command/command';
import * as Fs from 'fs';
import * as FsExtra from 'fs-extra';
import { JsonArray, JsonObject, Persister } from './json';
import * as Lodash from 'lodash';
import * as MobX from 'mobx';
import { IObservableArray } from 'mobx/lib/types/observablearray';
import * as Os from 'os';
import { Page } from './page/page';
import { PageElement } from './page/page-element';
import { PageRef } from './page/page-ref';
import * as Path from 'path';
import { Preferences } from './preferences';
import { Project } from './project';
import { Styleguide } from './styleguide/styleguide';

export enum RightPane {
	Patterns = 'Patterns',
	Properties = 'Properties'
}

/**
 * The central entry-point for all application state, managed by MobX.
 * Use this object and its properties in your React components,
 * and call the respective business methods to perform operations.
 */
export class Store {
	/**
	 * The store singleton instance.
	 */
	private static INSTANCE: Store;

	/**
	 * The name of the analyzer that should be used for the open styleguide.
	 */
	@MobX.observable private analyzerName: string;

	/**
	 * The element currently in the clipboard, or undefined if there is none.
	 * Note: The element is cloned lazily, so it may represent a still active element.
	 * When adding the clipboard element to paste it, clone it first.
	 */
	@MobX.observable private clipboardElement?: PageElement;

	/**
	 * The page that is currently being displayed in the preview, and edited in the elements
	 * and properties panes. May be undefined if there is none.
	 */
	@MobX.observable private currentPage?: Page;

	/**
	 * The project that is currently being selected to add, edit, or remove pages of. May be
	 * undefined if none is selected is none. Opening a page automatically changes the selected
	 * project.
	 */
	@MobX.observable private currentProject?: Project;

	/**
	 * The element that is currently being dragged, or undefined if there is none.
	 */
	@MobX.observable private draggedElement?: PageElement;

	/**
	 * Whether the currently selected element also has focus.
	 * In this case, keyboard operations such as copy, cut, or delete
	 * should operate on that element.
	 * @see selectedElement
	 */
	@MobX.observable private elementFocussed?: boolean = false;

	/**
<<<<<<< HEAD
	 * The current state of the Page Overview
	 */
	@MobX.observable public pageOverviewIsOpened: boolean = false;
=======
	 * The currently name-editable element in the element list.
	 */
	@MobX.observable private nameEditableElement?: PageElement;
>>>>>>> ebc9a434

	/**
	 * The current search term in the patterns list, or an empty string if there is none.
	 */
	@MobX.observable private patternSearchTerm: string = '';

	/**
	 * The internal data storage for preferences, i.e. personal settings
	 * saved in the user's home directory (.alva-prefs.yaml).
	 */
	@MobX.observable private preferences: Preferences;

	/**
	 * All projects (references) of this styleguide. Projects point to page references,
	 * and both do not contain the actual page data (element), but only their IDs.
	 */
	@MobX.observable private projects: Project[] = [];

	/**
	 * The most recent undone user commands (user operations) to provide a redo feature.
	 * Note that operations that close or open a page clear this buffer.
	 * The last command in the list is the most recent undone.
	 */
	@MobX.observable private redoBuffer: Command[] = [];

	/**
	 * The path of the built pattern implementation's root folder, e.g. 'lib/patterns',
	 * relative to the styleguide root, always using forward slashes.
	 */
	@MobX.observable private relativePatternsPath: string;

	/**
	 * The well-known enum name of content that should be visible in
	 * the right-hand sidebar/pane.
	 */
	@MobX.observable private rightPane: RightPane | null = null;

	/**
	 * The currently selected element in the element list.
	 * The properties pane shows the properties of this element,
	 * and keyboard commands like cut, copy, or delete operate on this element.
	 * May be empty if no element is selected.
	 * @see isElementFocussed
	 */
	@MobX.observable private selectedElement?: PageElement;

	/**
	 * The currently selected slot of the currently selected element.
	 */
	@MobX.observable private selectedSlotId?: string;

	/**
	 * http port the preview server is listening on
	 */
	@MobX.observable private serverPort: number = 1879;

	/**
	 * The currently opened styleguide or undefined, if no styleguide is open.
	 */
	@MobX.observable private styleguide?: Styleguide;

	/**
	 * The most recent user commands (user operations) to provide an undo feature.
	 * Note that operations that close or open a page clear this buffer.
	 * The last command in the list is the most recent executed one.
	 */
	@MobX.observable private undoBuffer: Command[] = [];

	/**
	 * Creates a new store.
	 */
	private constructor(basePreferencePath?: string) {
		try {
			this.preferences = Preferences.fromJsonObject(
				Persister.loadYamlOrJson(this.getPreferencesPath(basePreferencePath))
			);
		} catch (error) {
			this.preferences = new Preferences();
		}
	}

	/**
	 * Returns (or creates) the one global store instance.
	 * @return The one global store instance.
	 */
	public static getInstance(basePreferencePath?: string): Store {
		if (!Store.INSTANCE) {
			Store.INSTANCE = new Store(basePreferencePath);
		}

		return Store.INSTANCE;
	}

	/**
	 * Tries to guess a human-friendly name from an ID by splitting words at camel-case positions,
	 * and capitalizing the first letter. If an actual name is provided, this comes first.
	 * @param id The technical (internal) ID.
	 * @param name The human-friendly name.
	 * @return The guessed (or given) human-friendly name.
	 */
	public static guessName(id: string, name?: string): string {
		if (name) {
			return name;
		}

		const guessedName = id
			.replace(/[_-]+/, ' ')
			.replace(/([a-z])([A-Z])/g, '$1 $2')
			.toLowerCase();
		return guessedName.substring(0, 1).toUpperCase() + guessedName.substring(1);
	}

	/**
	 * Add a new project definition to the list of projects.
	 * Note: Changes to the projects and page references are saved only when calling save().
	 * @param project The new project.
	 * @see save
	 */
	public addProject(project: Project): void {
		this.projects.push(project);
	}

	/**
	 * Clears the undo and redo buffers (e.g. if a page is loaded or the page state get
	 * incompatible with the buffers).
	 */
	public clearUndoRedoBuffers(): void {
		this.undoBuffer = [];
		this.redoBuffer = [];
	}

	/**
	 * Closes the current page in edit and preview, setting it to undefined.
	 * @see getCurrentPage()
	 */
	public closePage(): void {
		this.currentPage = undefined;
	}

	/**
	 * Closes the current project in edit, also closing any open close.
	 * @see getCurrentProject()
	 */
	@MobX.action
	public closeProject(): void {
		this.currentProject = undefined;
		this.closePage();
	}

	/**
	 * Executes a user command (user operation) and registers it as undoable command.
	 * @param command The command to execute and register.
	 */
	public execute(command: Command): void {
		const successful: boolean = command.execute();
		if (!successful) {
			// The state and the undo/redo buffers are out of sync.
			// This may be the case if not all store operations are proper command implementations.
			// In that case, the store is correct and we drop the undo/redo buffers.
			this.clearUndoRedoBuffers();
			return;
		}

		// The command was processed successfully, now memorize it to provide an undo stack.

		// But first, we give the command the chance to indicate that the previous undo command
		// and the current one are too similar to keep both. If so, the newer command
		// incorporates both commands' changes into itself, and we keep only that newer one
		// on the undo stack.

		const previousCommand = this.undoBuffer[this.undoBuffer.length - 1];
		const wasMerged = previousCommand && command.maybeMergeWith(previousCommand);
		if (wasMerged) {
			// The newer command now contains both changes, so we drop the previous one
			this.undoBuffer.pop();
		}

		// Now memorize the new command
		this.undoBuffer.push(command);

		// All previously undone commands (the redo stack) are invalid after a forward command
		this.redoBuffer = [];
	}

	/**
	 * Tries to find an available path for the page file, starting with a normalized version of
	 * the project and page names.
	 * @param projectName The human-friendly project name.
	 * @param pageName The human-friendly page name.
	 * @return An available page file path.
	 */
	public findAvailablePagePath(pageRef: PageRef): string {
		const projectPart: string = Lodash.kebabCase(pageRef.getProject().getName());
		const pagePart: string = Lodash.kebabCase(pageRef.getName());

		for (let no = 1; no <= 1000; no++) {
			const suffix = no > 1 ? `-${no}` : '';
			const candidate = `./${projectPart}/${pagePart}${suffix}.yaml`;
			const collision = this.getPageRefByPath(candidate);
			if (!collision || collision === pageRef) {
				return candidate;
			}
		}

		throw new Error(
			`Tried 1000 page file paths for project '${pageRef
				.getProject()
				.getName()}', page '${pageRef.getName()}', giving up`
		);
	}

	/**
	 * Returns the name of the analyzer that should be used for the open styleguide.
	 * @return The name of the analyzer that should be used for the open styleguide.
	 */
	public getAnalyzerName(): string {
		return this.analyzerName;
	}

	/**
	 * Returns the element currently in the clipboard, or undefined if there is none.
	 * Note: The element is cloned lazily, so it may represent a still active element.
	 * When adding the clipboard element to paste it, clone it first.
	 * @return The element currently in the clipboard, or undefined if there is none.
	 */
	public getClipboardElement(): PageElement | undefined {
		return this.clipboardElement;
	}

	/**
	 * Returns the page content that is currently being displayed in the preview,
	 * and edited in the elements and properties panes. May be undefined if there is none.
	 * @return The page content that is currently being displayed in the preview, or undefined.
	 */
	public getCurrentPage(): Page | undefined {
		return this.currentPage;
	}

	/**
	 * Returns the page reference (IDs only) that is currently being displayed in the preview,
	 * and edited in the elements and properties panes. May be undefined if there is none.
	 * @return The page reference that is currently being displayed in the preview, or undefined.
	 */
	public getCurrentPageRef(): PageRef | undefined {
		if (!this.currentPage) {
			return;
		}

		const currentPageId: string = this.currentPage.getId();
		for (const project of this.projects) {
			for (const pageRef of project.getPages()) {
				if (pageRef.getId() === currentPageId) {
					return pageRef;
				}
			}
		}

		return;
	}

	/**
	 * Returns the project that is currently being selected to add, edit, or remove pages of. May be
	 * undefined if none is selected is none. Opening a page automatically changes the selected
	 * project.
	 * @return The currently selected project or undefined.
	 */
	public getCurrentProject(): Project | undefined {
		return this.currentProject;
	}

	/**
	 * Returns the element that is currently being dragged, or undefined if there is none.
	 * @return The dragged element or undefined.
	 */
	public getDraggedElement(): PageElement | undefined {
		return this.draggedElement;
	}

	public getNameEditableElement(): PageElement | undefined {
		return this.nameEditableElement;
	}

	/**
	 * Returns a page reference (containing ID and name) object by its ID.
	 * @param id The page ID.
	 * @return The page reference or undefined, if no such ID exists.
	 */
	public getPageRefById(id: string): PageRef | undefined {
		for (const project of this.projects) {
			for (const pageRef of project.getPages()) {
				if (pageRef.getId() === id) {
					return pageRef;
				}
			}
		}

		return;
	}

	/**
	 * Returns a page reference (containing ID and name) object by its page file path.
	 * @param path The page file path.
	 * @return The page reference or undefined, if no such page exists.
	 */
	public getPageRefByPath(path: string): PageRef | undefined {
		for (const project of this.projects) {
			for (const pageRef of project.getPages()) {
				if (pageRef.getPath() === path) {
					return pageRef;
				}
			}
		}

		return;
	}

	/**
	 * Returns the absolute and OS-specific path of the root folder of the designs (projects, pages)
	 * in the currently opened styleguide.
	 * @return The absolute and OS-specific page root path.
	 */
	public getPagesPath(): string {
		if (!this.styleguide) {
			throw new Error('Cannot open page: No styleguide open');
		}

		return Path.join(this.styleguide.getPath(), 'alva');
	}

	/**
	 * Returns the current search term in the patterns list, or an empty string if there is none.
	 * @return The current pattern search term or an empty string.
	 */
	public getPatternSearchTerm(): string {
		return this.patternSearchTerm;
	}

	/**
	 * Returns the path to the user preferences YAML file.
	 * @return The path to the user preferences YAML file.
	 */
	public getPreferencesPath(basePreferencePath?: string): string {
		return Path.join(basePreferencePath || Os.homedir(), '.alva-prefs.yaml');
	}

	/**
	 * Returns a project by its ID.
	 * @param id The project ID.
	 * @return The project or undefined, if no such ID exists.
	 */
	public getProjectById(id: string): Project | undefined {
		for (const project of this.projects) {
			if (project.getId() === id) {
				return project;
			}
		}

		return;
	}

	/**
	 * Returns all projects (references) of this styleguide. Projects point to page references,
	 * and both do not contain the actual page data (element), but only their IDs.
	 * @return All project objects.
	 */
	public getProjects(): Project[] {
		return this.projects;
	}

	/**
	 * @return The content id to show in the right-hand sidebar
	 * @see isElementFocussed
	 */
	public getRightPane(): RightPane {
		if (this.rightPane === null) {
			return this.selectedElement ? RightPane.Properties : RightPane.Patterns;
		}
		return this.rightPane;
	}

	/**
	 * Returns the currently selected element in the element list.
	 * The properties pane shows the properties of this element,
	 * and keyboard commands like cut, copy, or delete operate on this element.
	 * May be empty if no element is selected.
	 * @return The selected element or undefined.
	 * @see isElementFocussed
	 */
	public getSelectedElement(): PageElement | undefined {
		return this.selectedElement;
	}

	/**
	 * Returns the id of the currently selected slot of the currently selected element if any.
	 * @return The id of the currently selected slot of the currently selected element if any.
	 */
	public getSelectedSlotId(): string | undefined {
		return this.selectedSlotId;
	}

	public getServerPort(): number {
		return this.serverPort;
	}

	/**
	 * Returns the specified styleguide by id.
	 */
	public getStyleguide(): Styleguide | undefined {
		return this.styleguide;
	}

	/**
	 * Returns whether there is a user comment (user operation) to redo.
	 * @return Whether there is a user comment (user operation) to redo.
	 * @see redo
	 */
	public hasRedoCommand(): boolean {
		return this.redoBuffer.length > 0;
	}

	/**
	 * Returns whether there is a user comment (user operation) to undo.
	 * @return Whether there is a user comment (user operation) to undo.
	 * @see undo
	 */
	public hasUndoCommand(): boolean {
		return this.undoBuffer.length > 0;
	}

	/**
	 * Returns whether the currently selected element also has focus.
	 * In this case, keyboard operations such as copy, cut, or delete
	 * should operate on that element.
	 * @return Whether the currently selected element also has focus.
	 * @see getSelectedElement()
	 */
	public isElementFocussed(): boolean | undefined {
		return this.elementFocussed;
	}

	/**
	 * Opens the first page of a given project for preview and editing.
	 * @param projectId The ID of the project to open the first page of.
	 * May be undefined, in this case, the first project of the styleguide is used.
	 */
	public openFirstPage(projectId?: string): void {
		if (!this.projects.length) {
			return;
		}

		const project: Project = this.projects[0];

		const pages: PageRef[] = project.getPages();
		if (!pages.length) {
			return;
		}

		this.openPage(pages[0].getId());
	}

	/**
	 * Opens the last used styleguide, project, and page from the user's preferences.
	 */
	public openFromPreferences(): void {
		try {
			const lastStyleguidePath = this.preferences.getLastStyleguidePath();
			if (lastStyleguidePath) {
				this.openStyleguide(lastStyleguidePath);

				const lastProjectId = this.preferences.getLastProjectId();
				if (lastProjectId) {
					this.openProject(lastProjectId);
				}

				const lastPageId = this.preferences.getLastPageId();
				if (lastPageId) {
					try {
						this.openPage(lastPageId);
					} catch (error) {
						// Ignored: The page does not exist anymore
					}
				}

				if (!this.currentPage) {
					this.openFirstPage();
				}
			}
		} catch (error) {
			console.error(`Failed to open last styleguide or page: ${error}`);
		}
	}

	/**
	 * Opens a given page for preview and editing (elements and properties panes).
	 * Any previously edited page is discarded (not saved), so call save() first.
	 * @param id The ID of the page to open.
	 * @see save
	 */
	@MobX.action
	public openPage(id: string): boolean {
		const styleguide = this.styleguide;
		if (!styleguide) {
			throw new Error('Cannot open page: No styleguide open');
		}

		this.save();

		const pageRef = this.getPageRefById(id);
		if (pageRef && pageRef.getLastPersistedPath()) {
			const pagePath: string = Path.join(
				this.getPagesPath(),
				pageRef.getLastPersistedPath() as string
			);
			const json: JsonObject = Persister.loadYamlOrJson(pagePath);
			this.currentPage = Page.fromJsonObject(json, id);
			this.currentProject = this.currentPage.getProject();
		} else {
			this.currentPage = undefined;
		}

		this.selectedElement = undefined;

		this.preferences.setLastPageId(this.currentPage ? this.currentPage.getId() : undefined);
		this.savePreferences();

		return this.currentPage !== undefined;
	}

	/**
	 * Opens the project that is currently being selected to add, edit, or remove pages of. May be
	 * undefined if none is selected is none. Opening a page automatically changes the selected
	 * project.
	 * @param project The ID of the project to open.
	 */
	@MobX.action
	public openProject(id: string): void {
		const project: Project | undefined = this.getProjectById(id);
		this.currentProject = project;

		if (this.currentPage && this.currentPage.getProject() === project) {
			this.closePage();
		}
	}

	/**
	 * Closes any open page or styleguide, and opens and parses the given styleguide instead.
	 * This triggers parsing of all contained patterns, and loading all projects and page refs
	 * from the styleguide's alva folder.
	 * @param styleguidePath The absolute and OS-dependent file-system path to the styleguide.
	 */
	@MobX.action
	public openStyleguide(styleguidePath: string): void {
		if (this.currentPage) {
			this.save();
		}

		this.currentPage = undefined;

		const alvaYamlPath = Path.join(styleguidePath, 'alva/alva.yaml');

		// TODO: Converts old alva.yaml structure to new one.
		// This should be removed after the next version.
		const projectsPath = Path.join(styleguidePath, 'alva/projects.yaml');
		try {
			const oldFileStructure = Boolean(Fs.statSync(projectsPath));
			if (oldFileStructure) {
				const oldAlvaYaml = Persister.loadYamlOrJson(projectsPath);
				const newAlvaYaml = {
					analyzerName: 'typescript-react-analyzer',
					...oldAlvaYaml
				};
				Fs.writeFileSync(alvaYamlPath, {});
				Persister.saveYaml(alvaYamlPath, newAlvaYaml);
				Fs.unlinkSync(projectsPath);
			}
		} catch (error) {
			// ignore the correct setup with missing projects.yaml
		}

		let json: JsonObject = Persister.loadYamlOrJson(alvaYamlPath);

		// TODO: Converts old alva.yaml structure to new one.
		// This should be removed after the next version.
		if (json.config) {
			json = json.config as JsonObject;
		}

		json.styleguidePath = styleguidePath;
		this.setStyleguideFromJsonInternal(json);

		this.preferences.setLastStyleguidePath(styleguidePath);
		this.savePreferences();
	}

	/**
	 * Redoes the last undone user operation, if available.
	 * @return Whether the redo was successful.
	 * @see hasRedoCommand
	 */
	public redo(): boolean {
		const command: Command | undefined = this.redoBuffer.pop();
		if (!command) {
			return false;
		}

		const successful: boolean = command.execute();
		if (!successful) {
			// The state and the undo/redo buffers are out of sync.
			// This may be the case if not all store operations are proper command implementations.
			// In that case, the store is correct and we drop the undo/redo buffers.
			this.clearUndoRedoBuffers();
			return false;
		}

		this.undoBuffer.push(command);
		return true;
	}

	/**
	 * Removes a given page from the styleguide designs.
	 * If the page is currently open, it is closed first.
	 * Note: Changes to the page are saved only when calling save() first.
	 * @param page The page to be removed.
	 * @see save
	 */
	public removePage(page: PageRef): void {
		if (!page) {
			return;
		}

		const currentPage: Page | undefined = this.getCurrentPage();
		if (currentPage && currentPage.getPageRef() === page) {
			this.closePage();
		}

		page
			.getProject()
			.getPagesInternal()
			.remove(page);
	}

	/**
	 * Removes a given project and its child pages from the styleguide designs.
	 * If one of these pages is currently open, it is closed first.
	 * Note: Changes to the projects and pages are saved only when calling save() first.
	 * @param project The project to be removed.
	 * @see save
	 */
	public removeProject(project: Project): void {
		if (!project) {
			return;
		}

		const currentPage: Page | undefined = this.getCurrentPage();
		if (currentPage) {
			project.getPages().forEach(pageRef => {
				if (currentPage.getPageRef() === pageRef) {
					this.closePage();
				}
			});
		}

		(this.projects as IObservableArray<Project>).remove(project);

		if (this.currentProject === project) {
			this.closeProject();
		}
	}

	/**
	 * Saves the entire store. This includes the project definitions and page references and
	 * the currently opened page and its elements.
	 * Call this method when the user click Save in the File menu.
	 */
	@MobX.action
	public save(): void {
		const styleguide = this.styleguide;
		if (!styleguide) {
			throw new Error('Cannot save: No styleguide open');
		}

		if (!this.styleguide) {
			return;
		}

		// Move all page file to their new locations, if the path has changed

		this.projects.forEach(project => {
			project.getPages().forEach(page => {
				const lastPath = page.getLastPersistedPath();
				if (lastPath && page.getPath() !== lastPath) {
					try {
						const lastFullPath = Path.join(this.getPagesPath(), lastPath);
						const newFullPath = Path.join(this.getPagesPath(), page.getPath());
						FsExtra.mkdirpSync(Path.dirname(newFullPath));
						Fs.renameSync(lastFullPath, newFullPath);
						page.updateLastPersistedPath();
					} catch (error) {
						// Fall back to original path to continue saving
						page.setPath(lastPath);
					}
				}
			});
		});

		// Then update the currently open page's file

		const currentPage: Page | undefined = this.getCurrentPage();
		if (currentPage) {
			const pagePath: string = Path.join(
				this.getPagesPath(),
				currentPage.getPageRef().getPath()
			);
			Persister.saveYaml(pagePath, currentPage.toJsonObject());
		}

		// Finally, update the alva.yaml

		const json: JsonObject = {
			analyzerName: this.analyzerName,
			patternsPath: this.relativePatternsPath,
			projects: this.projects.map(project => project.toJsonObject())
		};

		const configPath = Path.join(this.getPagesPath(), 'alva.yaml');
		Persister.saveYaml(configPath, json);
	}

	/**
	 * Saves the user preferences. Called automatically when preferences change.
	 */
	private savePreferences(): void {
		Persister.saveYaml(this.getPreferencesPath(), this.preferences.toJsonObject());
	}

	/**
	 * Sets the element currently in the clipboard, or undefined if there is none.
	 * Note: The element is cloned lazily, so you don't need to clone it when setting.
	 * @return The element currently in the clipboard, or undefined if there is none.
	 * @see getClipboardElement
	 */
	public setClipboardElement(clipboardElement: PageElement): void {
		this.clipboardElement = clipboardElement;
	}

	/**
	 * Sets the element that is currently being dragged, or undefined if there is none.
	 * @param draggedElement The dragged element or undefined.
	 */
	public setDraggedElement(draggedElement?: PageElement): void {
		this.draggedElement = draggedElement;
	}

	/**
	 * Sets whether the currently selected element also has focus.
	 * In this case, keyboard operations such as copy, cut, or delete
	 * should operate on that element.
	 * @param elementFocussed Whether the currently selected element also has focus.
	 * @see setSelectedElement()
	 */
	public setElementFocussed(elementFocussed: boolean): void {
		this.elementFocussed = elementFocussed;
	}

	public setNameEditableElement(editableElement?: PageElement): void {
		if (this.nameEditableElement && this.nameEditableElement !== editableElement) {
			this.nameEditableElement.setNameEditable(false);
		}

		if (editableElement) {
			editableElement.setNameEditable(true);
		}

		this.nameEditableElement = editableElement;
	}

	/**
	 * Loads a given JSON object into the store as current page.
	 * Used internally within the store, do not use from UI components.
	 * Also unselects any selected element.
	 * @param json The JSON object to set.
	 */
	@MobX.action
	public setPageFromJsonInternal(json: JsonObject): void {
		this.currentPage = json.page
			? Page.fromJsonObject(json.page as JsonObject, json.pageId as string)
			: undefined;
		this.selectedElement = undefined;
	}

	/**
	 * Sets the current search term in the patterns list, or an empty string if there is none.
	 * @param patternSearchTerm The current pattern search term or an empty string.
	 */
	public setPatternSearchTerm(patternSearchTerm: string): void {
		this.patternSearchTerm = patternSearchTerm;
	}

	/**
	 * @return The content id to show in the right-hand sidebar
	 * @see rightPane
	 */
	public setRightPane(pane: RightPane | null): void {
		this.rightPane = pane;
	}

	/**
	 * Sets the currently selected element in the element list.
	 * The properties pane shows the properties of this element,
	 * and keyboard commands like cut, copy, or delete operate on this element.
	 * May be empty if no element is selected.
	 * @param selectedElement The selected element or undefined.
	 * @see setElementFocussed
	 */
	public setSelectedElement(selectedElement?: PageElement): void {
		if (this.selectedElement && this.selectedElement !== selectedElement) {
			this.setNameEditableElement();
		}
		this.rightPane = null;
		this.selectedElement = selectedElement;
		this.selectedSlotId = undefined;
	}

	/**
	 * Sets the currently selected slot of the currently selected element.
	 * @param slotId The id of the slot to select.
	 */
	public setSelectedSlot(slotId?: string): void {
		this.selectedSlotId = slotId;
	}

	/**
	 * Set the port the preview server is listening to
	 * @param port
	 */
	public setServerPort(port: number): void {
		this.serverPort = port;
	}

	/**
	 * Loads a styleguide from a JSON object into the store.
	 * Used internally within the store, do not use from UI components.
	 * @param json The JSON object to load from.
	 */
	@MobX.action
	public setStyleguideFromJsonInternal(json: JsonObject): void {
		this.analyzerName = json.analyzerName as string;
		this.relativePatternsPath = (json.patternsPath as string) || 'lib/patterns';

		(this.projects as IObservableArray<Project>).clear();
		(json.projects as JsonArray).forEach((projectJson: JsonObject) => {
			const project: Project = Project.fromJsonObject(projectJson);
			this.addProject(project);
		});

		if (json.styleguidePath && this.analyzerName) {
			const styleguidePath = json.styleguidePath as string;
			const patternsPath = Path.join(
				styleguidePath,
				this.relativePatternsPath.split('/').join(Path.sep)
			);

			this.styleguide = new Styleguide(styleguidePath, patternsPath, this.analyzerName);
		} else {
			this.styleguide = undefined;
		}

		this.clearUndoRedoBuffers();
	}

	/**
	 * Toggles the Page Overview layer.
	 * It toggles between true and false.
	 * @return void
	 */
	@MobX.action
	public togglePageOverview(): void {
		this.pageOverviewIsOpened = !this.pageOverviewIsOpened;
	}

	/**
	 * Undoes the last user operation, if available.
	 * @return Whether the undo was successful.
	 * @see hasUndoCommand
	 */
	public undo(): boolean {
		const command: Command | undefined = this.undoBuffer.pop();
		if (!command) {
			return false;
		}

		const successful: boolean = command.undo();
		if (!successful) {
			// The state and the undo/redo buffers are out of sync.
			// This may be the case if not all store operations are proper command implementations.
			// In that case, the store is correct and we drop the undo/redo buffers.
			this.clearUndoRedoBuffers();
			return false;
		}

		this.redoBuffer.push(command);
		return true;
	}
}<|MERGE_RESOLUTION|>--- conflicted
+++ resolved
@@ -69,15 +69,14 @@
 	@MobX.observable private elementFocussed?: boolean = false;
 
 	/**
-<<<<<<< HEAD
+	 * The currently name-editable element in the element list.
+	 */
+	@MobX.observable private nameEditableElement?: PageElement;
+
+	/**
 	 * The current state of the Page Overview
 	 */
 	@MobX.observable public pageOverviewIsOpened: boolean = false;
-=======
-	 * The currently name-editable element in the element list.
-	 */
-	@MobX.observable private nameEditableElement?: PageElement;
->>>>>>> ebc9a434
 
 	/**
 	 * The current search term in the patterns list, or an empty string if there is none.
