{
  "name": "@meetalva/analyzer",
  "version": "1.0.0",
  "description": "Derive component meta data and bundles from React projects",
  "scripts": {
    "check:dependencies": "alva-dependencies -i typescript-eslint-parser"
  },
  "repository": {
    "type": "git",
    "url": "git+https://github.com/meetalva/alva.git"
  },
  "author": {
    "email": "hey@meetalva.io",
    "name": "Meet Alva Team",
    "url": "https://meetalva.io/"
  },
  "license": "MIT",
  "homepage": "https://meetalva.github.io/",
  "bugs": {
    "url": "https://github.com/meetalva/alva/issues"
  },
  "devDependencies": {
    "@meetalva/tools": "1.0.0"
  },
  "dependencies": {
    "@meetalva/types": "1.0.0",
    "@meetalva/util": "1.0.0",
    "@types/lodash": "4.14.123",
    "@types/node": "^10.12.18",
    "@types/npm-package-arg": "^6.1.0",
    "@types/webpack": "^4.4.21",
<<<<<<< HEAD
    "lodash": "4.17.11",
=======
    "extract-comments": "^1.1.0",
    "find-pkg": "^2.0.0",
    "lodash": "4.17.5",
>>>>>>> c9e093bd
    "memory-fs": "0.4.1",
    "npm-package-arg": "^6.1.0",
    "pacote": "^9.4.0",
    "precinct": "5.0.1",
    "read-pkg": "^5.0.0",
    "remark": "^10.0.1",
    "resolve": "1.8.1",
    "resolve-pkg": "^1.0.0",
    "semver": "^5.6.0",
    "ts-simple-ast": "20.0.0",
    "tslib": "1.9.0",
    "typescript": "3.2.2",
    "typescript-eslint-parser": "^21.0.2",
    "unionfs": "^3.0.2",
    "unist-util-select": "^2.0.0",
    "uuid": "3.2.1",
    "webpack": "^4.28.2"
  }
}<|MERGE_RESOLUTION|>--- conflicted
+++ resolved
@@ -29,13 +29,9 @@
     "@types/node": "^10.12.18",
     "@types/npm-package-arg": "^6.1.0",
     "@types/webpack": "^4.4.21",
-<<<<<<< HEAD
-    "lodash": "4.17.11",
-=======
     "extract-comments": "^1.1.0",
     "find-pkg": "^2.0.0",
-    "lodash": "4.17.5",
->>>>>>> c9e093bd
+    "lodash": "4.17.11",
     "memory-fs": "0.4.1",
     "npm-package-arg": "^6.1.0",
     "pacote": "^9.4.0",
