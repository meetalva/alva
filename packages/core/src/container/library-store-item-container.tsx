import * as C from '@meetalva/components';
import * as MobxReact from 'mobx-react';
import * as Model from '@meetalva/model';
import * as React from 'react';
import { WithStore } from '../store';
import { LibraryStoreItem } from '@meetalva/model';
import { Match, MatchBranch } from './match';
import { PatternLibraryInstallType } from '@meetalva/types';
import { MessageType } from '@meetalva/message';
import * as uuid from 'uuid';
import { ArrowRight } from 'react-feather';

export interface LibraryStoreItemContainerProps {
	item: LibraryStoreItem;
	size: LibraryStoreItemSize;
}

export enum LibraryStoreItemSize {
	Hero,
	Featured,
	Default,
	Installed
}

export enum LibraryStoreItemState {
	Default,
	Progress,
	Done
}

interface ActiveButtonProps {
	label: string;
	order?: C.ButtonOrder;
	onClick: React.MouseEventHandler;
}

interface DisabledButtonProps {
	label: string;
}

const ActiveButton: React.SFC<ActiveButtonProps> = props => {
	return (
		<C.Button
			order={props.order}
			size={C.ButtonSize.Medium}
			inverted
			color={C.Color.Grey50}
			onClick={props.onClick}
		>
			{props.label}
		</C.Button>
	);
};

const DisabledButton: React.SFC<DisabledButtonProps> = props => {
	return (
		<C.Button
			order={C.ButtonOrder.Secondary}
			size={C.ButtonSize.Medium}
			color={C.Color.White}
			disabled
		>
			{props.label}
		</C.Button>
	);
};

@MobxReact.inject('store')
@MobxReact.observer
export class LibraryStoreItemContainer extends React.Component<LibraryStoreItemContainerProps> {
	private handleButtonClick = () => {
		const props = this.props as LibraryStoreItemContainerProps & WithStore;

		props.item.connect(props.store.getApp(), {
			project: props.store.getProject()
		});
	};

	public render(): JSX.Element {
		const props = this.props as LibraryStoreItemContainerProps & WithStore;

		const installed = (state: Model.LibraryStoreItemState) =>
			state === Model.LibraryStoreItemState.Installed;

		const upToDate = (state: Model.LibraryStoreItemState) =>
			state === Model.LibraryStoreItemState.Installed;

		const needsUpdate = (state: Model.LibraryStoreItemState) =>
			state === Model.LibraryStoreItemState.NeedsUpdate;

		const installing = (state: Model.LibraryStoreItemState) =>
			state === Model.LibraryStoreItemState.Installing;

		const whenHasLibraryAnd = (and: (state: Model.LibraryStoreItemState) => boolean) => (
			state: Model.LibraryStoreItemState
		) => props.item.hasLibrary && and(state);

		const whenNotHasLibraryAnd = (and: (state: Model.LibraryStoreItemState) => boolean) => (
			state: Model.LibraryStoreItemState
		) => !props.item.hasLibrary && and(state);

		const whenRemoteAnd = (and: (state: Model.LibraryStoreItemState) => boolean) => (
			state: Model.LibraryStoreItemState
		) => props.item.installType === PatternLibraryInstallType.Remote && and(state);

		const whenNotRemoteAnd = (and: (state: Model.LibraryStoreItemState) => boolean) => (
			state: Model.LibraryStoreItemState
		) => props.item.installType !== PatternLibraryInstallType.Remote && and(state);

		const boxState =
			props.item.state === Model.LibraryStoreItemState.Installing
				? C.LibraryBoxState.Progress
				: C.LibraryBoxState.Idle;

<<<<<<< HEAD
		const boxSize = () => {
			switch (props.size) {
				case LibraryStoreItemSize.Hero:
					return LibraryBoxSize.Hero;
				case LibraryStoreItemSize.Featured:
					return LibraryBoxSize.Featured;
				case LibraryStoreItemSize.Default:
					return LibraryBoxSize.Default;
				case LibraryStoreItemSize.Installed:
					return LibraryBoxSize.Installed;
				default:
					return LibraryBoxSize.Default;
			}
		};
=======
		const boxSize =
			props.size === LibraryStoreItemSize.Large
				? C.LibraryBoxSize.Large
				: C.LibraryBoxSize.Medium;

>>>>>>> 6bc58b02
		return (
			<C.LibraryBox
				key={props.item.id}
				name={props.item.displayName || props.item.name}
				description={props.item.description}
				state={boxState}
				color={props.item.color}
				image={props.item.image}
				version={
					<C.Flex alignItems={C.FlexAlignItems.Center}>
						<C.Copy>{props.item.version}</C.Copy>
						{props.item.updateVersion ? (
							<>
								<C.Space
									style={{ display: 'inline-flex', alignItems: 'center', opacity: 0.5 }}
									as="span"
									sizeLeft={C.SpaceSize.XS}
									sizeRight={C.SpaceSize.XS}
								>
									<ArrowRight size={12} />
								</C.Space>
								<C.Copy>{props.item.updateVersion}</C.Copy>
							</>
						) : null}
					</C.Flex>
				}
				size={boxSize()}
				details={
					props.item.homepage && (
						<C.LinkIcon
							icon="ExternalLink"
							size={C.CopySize.S}
							onClick={() =>
								props.store.getApp().send({
									type: MessageType.OpenExternalURL,
									id: uuid.v4(),
									payload: props.item.homepage || ''
								})
							}
						>
							Docs
						</C.LinkIcon>
					)
				}
				install={
					<C.Flex alignItems={C.FlexAlignItems.Center}>
						<Match value={props.item.state}>
							<MatchBranch when={Model.LibraryStoreItemState.Listed}>
								<ActiveButton label="Connect" onClick={this.handleButtonClick} />
							</MatchBranch>
							<MatchBranch when={whenHasLibraryAnd(installing)}>
								<div style={{ height: '28px', display: 'flex', alignItems: 'center' }}>
									<C.Spinner size={C.IconSize.M} />
								</div>
							</MatchBranch>
							<MatchBranch when={whenNotHasLibraryAnd(installing)}>
<<<<<<< HEAD
								<DisabledButton label="Connecting …" />
=======
								<div style={{ height: '28px', display: 'flex', alignItems: 'center' }}>
									<C.Spinner size={C.IconSize.M} />
								</div>
>>>>>>> 6bc58b02
							</MatchBranch>
							<MatchBranch when={whenNotRemoteAnd(installed)}>
								<ActiveButton label="Update from Disk" onClick={this.handleButtonClick} />
								<C.Space sizeLeft={C.SpaceSize.XS} />
							</MatchBranch>
							<MatchBranch when={whenRemoteAnd(needsUpdate)}>
								<ActiveButton label="Update" onClick={this.handleButtonClick} />
								<C.Space sizeLeft={C.SpaceSize.XS} />
							</MatchBranch>
							<MatchBranch when={whenRemoteAnd(upToDate)}>
								<DisabledButton label="Up to Date" />
								<C.Space sizeLeft={C.SpaceSize.XS} />
							</MatchBranch>
						</Match>
					</C.Flex>
				}
			/>
		);
	}
}<|MERGE_RESOLUTION|>--- conflicted
+++ resolved
@@ -9,6 +9,7 @@
 import { MessageType } from '@meetalva/message';
 import * as uuid from 'uuid';
 import { ArrowRight } from 'react-feather';
+import { LibraryBoxSize, LibraryBox } from '@meetalva/components';
 
 export interface LibraryStoreItemContainerProps {
 	item: LibraryStoreItem;
@@ -112,7 +113,6 @@
 				? C.LibraryBoxState.Progress
 				: C.LibraryBoxState.Idle;
 
-<<<<<<< HEAD
 		const boxSize = () => {
 			switch (props.size) {
 				case LibraryStoreItemSize.Hero:
@@ -127,15 +127,9 @@
 					return LibraryBoxSize.Default;
 			}
 		};
-=======
-		const boxSize =
-			props.size === LibraryStoreItemSize.Large
-				? C.LibraryBoxSize.Large
-				: C.LibraryBoxSize.Medium;
-
->>>>>>> 6bc58b02
+
 		return (
-			<C.LibraryBox
+			<LibraryBox
 				key={props.item.id}
 				name={props.item.displayName || props.item.name}
 				description={props.item.description}
@@ -190,13 +184,9 @@
 								</div>
 							</MatchBranch>
 							<MatchBranch when={whenNotHasLibraryAnd(installing)}>
-<<<<<<< HEAD
-								<DisabledButton label="Connecting …" />
-=======
 								<div style={{ height: '28px', display: 'flex', alignItems: 'center' }}>
 									<C.Spinner size={C.IconSize.M} />
 								</div>
->>>>>>> 6bc58b02
 							</MatchBranch>
 							<MatchBranch when={whenNotRemoteAnd(installed)}>
 								<ActiveButton label="Update from Disk" onClick={this.handleButtonClick} />
