import * as AlvaUtil from '../../alva-util';
<<<<<<< HEAD
import { BugReport, Chrome, CopySize, ViewTitle, ViewSwitch } from '../../components';
import { ServerMessageType } from '../../message';
import * as MobxReact from 'mobx-react';
import { OverviewSwitchContainer } from './overview-switch-container';
import { Page } from '../../model';
=======
import { BugReport, Chrome, CopySize, ViewSwitch } from '../../components';
import { ServerMessageType } from '../../message';
import * as MobxReact from 'mobx-react';
import { ChromeSwitch } from './chrome-switch';
>>>>>>> 100b3fc9
import * as React from 'react';
import * as Sender from '../../message/client';
import { ViewStore } from '../../store';
import * as uuid from 'uuid';

import { EditableTitleContainer } from '../editable-title/editable-title-container';

export interface InjectedChromeContainerProps {
	page: Page;
	store: ViewStore;
}

export const ChromeContainer = MobxReact.inject('store')(
	MobxReact.observer((props): JSX.Element | null => {
		const { store } = props as InjectedChromeContainerProps;
		const project = store.getProject();

		if (!project) {
			return null;
		}

		const page = store.getCurrentPage();

		if (!page) {
			return null;
		}

		const index = project.getPageIndex(page);
		const pages = project.getPages();

		if (typeof index !== 'number') {
			return null;
		}

		const toPreviousPage = () => {
			store.setActivePageByIndex(index - 1);
			store.unsetSelectedElement();
		};

		const toNextPage = () => {
			store.setActivePageByIndex(index + 1);
			store.unsetSelectedElement();
		};

		const previous = index > 0 ? toPreviousPage : AlvaUtil.noop;
		const next = index < pages.length ? toNextPage : AlvaUtil.noop;
		return (
			<Chrome
				onDoubleClick={() => {
					Sender.send({
						type: ServerMessageType.Maximize,
						id: uuid.v4(),
						payload: undefined
					});
				}}
			>
<<<<<<< HEAD
				{store.getActiveAppView() === Types.AlvaView.PageDetail ? (
					<OverviewSwitchContainer />
				) : (
					<div />
				)}
				{store.getActiveAppView() === Types.AlvaView.PageDetail && (
					<ViewSwitch
						fontSize={CopySize.M}
						justify="center"
						leftVisible={index > 0}
						rightVisible={index < pages.length - 1}
						onLeftClick={previous}
						onRightClick={next}
					>
						<EditableTitleContainer
							fontSize={CopySize.M}
							focused={props.focused}
							page={page}
							value={page ? page.getName() : ''}
							secondary
						/>
					</ViewSwitch>
				)}
				{store.getActiveAppView() === Types.AlvaView.Pages && (
					<ViewTitle
						fontSize={CopySize.M}
						justify="center"
						title={project ? project.getName() : 'Alva'}
					/>
				)}
=======
				<ChromeSwitch />
				<ViewSwitch
					fontSize={CopySize.M}
					justify="center"
					leftVisible={index > 0}
					rightVisible={index < pages.length - 1}
					onLeftClick={previous}
					onRightClick={next}
					title={page ? page.getName() : ''}
				/>
>>>>>>> 100b3fc9
				<BugReport
					title="Found a bug?"
					onClick={() => {
						Sender.send({
							type: ServerMessageType.OpenExternalURL,
							id: uuid.v4(),
							payload: 'https://github.com/meetalva/alva/labels/type%3A%20bug'
						});
					}}
				/>
				{props.children}
			</Chrome>
		);
	})
);<|MERGE_RESOLUTION|>--- conflicted
+++ resolved
@@ -1,16 +1,9 @@
 import * as AlvaUtil from '../../alva-util';
-<<<<<<< HEAD
-import { BugReport, Chrome, CopySize, ViewTitle, ViewSwitch } from '../../components';
-import { ServerMessageType } from '../../message';
-import * as MobxReact from 'mobx-react';
-import { OverviewSwitchContainer } from './overview-switch-container';
-import { Page } from '../../model';
-=======
+import { ChromeSwitch } from './chrome-switch';
 import { BugReport, Chrome, CopySize, ViewSwitch } from '../../components';
 import { ServerMessageType } from '../../message';
 import * as MobxReact from 'mobx-react';
-import { ChromeSwitch } from './chrome-switch';
->>>>>>> 100b3fc9
+import { Page } from '../../model';
 import * as React from 'react';
 import * as Sender from '../../message/client';
 import { ViewStore } from '../../store';
@@ -67,14 +60,8 @@
 					});
 				}}
 			>
-<<<<<<< HEAD
-				{store.getActiveAppView() === Types.AlvaView.PageDetail ? (
-					<OverviewSwitchContainer />
-				) : (
-					<div />
-				)}
-				{store.getActiveAppView() === Types.AlvaView.PageDetail && (
-					<ViewSwitch
+				<ChromeSwitch />
+				<ViewSwitch
 						fontSize={CopySize.M}
 						justify="center"
 						leftVisible={index > 0}
@@ -90,26 +77,6 @@
 							secondary
 						/>
 					</ViewSwitch>
-				)}
-				{store.getActiveAppView() === Types.AlvaView.Pages && (
-					<ViewTitle
-						fontSize={CopySize.M}
-						justify="center"
-						title={project ? project.getName() : 'Alva'}
-					/>
-				)}
-=======
-				<ChromeSwitch />
-				<ViewSwitch
-					fontSize={CopySize.M}
-					justify="center"
-					leftVisible={index > 0}
-					rightVisible={index < pages.length - 1}
-					onLeftClick={previous}
-					onRightClick={next}
-					title={page ? page.getName() : ''}
-				/>
->>>>>>> 100b3fc9
 				<BugReport
 					title="Found a bug?"
 					onClick={() => {
