{
  "name": "meetalva",
  "version": "0.4.1",
  "description": "Alva is a radically new design tool that enables cross-functional teams to design digital products.",
  "main": "./build/electron/index.js",
  "scripts": {
    "build": "tslint --project . -c tslint.json 'src/**/*.ts' && tsc --project . && cp src/electron/*.html build/electron/",
    "build-lsg": "tsc --project src/lsg --outDir build/lsg/patterns --sourceMap",
    "start": "npm run build && concurrently \"electron build/electron\" \"tsc --project . --watch\"",
    "start-lsg": "npm run build-lsg && concurrently \"npm run build-lsg -- -w\" \"patternplate start\"",
    "clean": "rm -rf build && rm -rf dist",
    "clean-build": "npm run clean && npm run build",
<<<<<<< HEAD
    "copy-designkit": "cp -r ../designkit/ build/designkit",
    "dist": "standard-version && npm run clean-build && npm run copy-designkit && electron-builder -mwl",
    "commit": "git-cz",
    "commitmsg": "commitlint -e $GIT_PARAMS"
=======
    "dist": "standard-version && npm run clean-build && cd build && mkdir designkit && cp -r ../../designkit/patterns ../../designkit/alva ../../designkit/*.* designkit/ && cd designkit && npm i && npm run build && rm -rf node_modules && npm i --production && cd ../.. && electron-builder -mwl"
>>>>>>> 651aa0bf
  },
  "repository": {
    "type": "git",
    "url": "git+https://github.com/meetalva/alva.git"
  },
  "author": "",
  "license": "MIT",
  "bugs": {
    "url": "https://github.com/meetalva/alva/issues"
  },
  "prettier": {
    "printWidth": 100,
    "useTabs": true,
    "tabWidth": 3,
    "singleQuote": true
  },
  "build": {
    "appId": "io.github.meetalva",
    "productName": "Alva",
    "copyright": "Copyright (c) 2017 SinnerSchrader Deutschland GmbH",
    "mac": {
      "category": "public.app-category.graphics-design"
    },
    "files": [
      "build/**/*",
      "package.json"
    ],
    "directories": {
      "buildResources": "src/resources",
      "output": "dist"
    },
    "asarUnpack": [
      "build/designkit/**"
    ],
    "nsis": {
      "artifactName": "${productName}-${version}.${ext}",
      "oneClick": false,
      "perMachine": true,
      "allowElevation": true,
      "allowToChangeInstallationDirectory": true
    }
  },
  "standard-version": {
    "scripts": {
      "prebump": "rm -f package-lock.json"
    }
  },
  "devDependencies": {
    "@commitlint/cli": "^5.2.5",
    "@commitlint/config-conventional": "^5.2.3",
    "@patternplate/cli": "^2.0.0-4",
    "@patternplate/render-styled-components": "^2.0.0-3",
    "@types/electron-devtools-installer": "^2.0.2",
    "@types/fs-extra": "^5.0.0",
    "@types/js-yaml": "^3.10.1",
    "@types/node": "^8.0.53",
    "@types/react": "^16.0.0",
    "@types/react-dom": "^16.0.3",
    "commitizen": "^2.9.6",
    "concurrently": "^3.5.1",
    "cz-conventional-changelog": "^2.1.0",
    "electron": "^1.7.9",
    "electron-builder": "^19.49.0",
    "electron-devtools-installer": "^2.2.1",
    "husky": "^0.14.3",
    "mobx-react-devtools": "^4.2.15",
    "standard-version": "^4.2.0",
    "ts-config": "^15.0.0",
    "tslint": "^5.8.0"
  },
  "dependencies": {
    "cli": "^1.0.1",
    "electron-log": "^2.2.12",
    "electron-updater": "^2.17.6",
    "fs-extra": "^5.0.0",
    "js-yaml": "^3.10.0",
    "mobx": "^3.3.2",
    "mobx-react": "^4.3.5",
    "react": "^16.0.0",
    "react-dom": "^16.0.0",
    "react-router": "^4.2.0",
    "readts": "^0.1.0",
    "styled-components": "^2.2.3",
    "systemjs": "^0.20.19",
    "tslib": "^1.8.0",
    "typescript": "^2.6.2"
  },
  "homepage": "https://meetalva.github.io/",
  "config": {
    "commitizen": {
      "path": "./node_modules/cz-conventional-changelog"
    }
  }
}<|MERGE_RESOLUTION|>--- conflicted
+++ resolved
@@ -10,14 +10,9 @@
     "start-lsg": "npm run build-lsg && concurrently \"npm run build-lsg -- -w\" \"patternplate start\"",
     "clean": "rm -rf build && rm -rf dist",
     "clean-build": "npm run clean && npm run build",
-<<<<<<< HEAD
-    "copy-designkit": "cp -r ../designkit/ build/designkit",
-    "dist": "standard-version && npm run clean-build && npm run copy-designkit && electron-builder -mwl",
+    "dist": "standard-version && npm run clean-build && cd build && mkdir designkit && cp -r ../../designkit/patterns ../../designkit/alva ../../designkit/*.* designkit/ && cd designkit && npm i && npm run build && rm -rf node_modules && npm i --production && cd ../.. && electron-builder -mwl",
     "commit": "git-cz",
     "commitmsg": "commitlint -e $GIT_PARAMS"
-=======
-    "dist": "standard-version && npm run clean-build && cd build && mkdir designkit && cp -r ../../designkit/patterns ../../designkit/alva ../../designkit/*.* designkit/ && cd designkit && npm i && npm run build && rm -rf node_modules && npm i --production && cd ../.. && electron-builder -mwl"
->>>>>>> 651aa0bf
   },
   "repository": {
     "type": "git",
