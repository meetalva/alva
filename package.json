{
  "name": "meetalva",
  "version": "0.6.0",
  "description": "Alva is a radically new design tool that enables cross-functional teams to design digital products.",
  "main": "./build/electron/electron.js",
  "scripts": {
    "build": "tslint --project . -c tslint.json 'src/**/*.ts' && tsc --project . && cp src/electron/*.html build/electron/",
    "build-lsg": "tsc --project src/lsg --outDir build/lsg/patterns --sourceMap",
    "start": "npm run build && concurrently \"electron build/electron/electron.js\" \"tsc --project . --watch\"",
    "start-lsg": "npm run build-lsg && concurrently \"npm run build-lsg -- -w\" \"patternplate start\"",
    "clean": "rm -rf build && rm -rf dist",
    "clean-build": "npm run clean && npm run build",
    "dist": "standard-version --no-verify && npm run clean-build && cd build && mkdir designkit && cp -r ../../designkit/patterns ../../designkit/alva ../../designkit/*.* designkit/ && cd designkit && npm i && npm run build && rm -rf node_modules && npm i --production && cd ../.. && electron-builder -mwl",
    "commit": "commit",
<<<<<<< HEAD
    "commitmsg": "commitlint -e $GIT_PARAMS"
=======
    "commitmsg": "commitlint -e $GIT_PARAMS",
    "lint": "tslint --project ."
>>>>>>> 4b560995
  },
  "repository": {
    "type": "git",
    "url": "git+https://github.com/meetalva/alva.git"
  },
  "author": "",
  "license": "MIT",
  "bugs": {
    "url": "https://github.com/meetalva/alva/issues"
  },
  "prettier": {
    "printWidth": 100,
    "useTabs": true,
    "tabWidth": 3,
    "singleQuote": true
  },
  "build": {
    "appId": "io.github.meetalva",
    "productName": "Alva",
    "copyright": "Copyright (c) 2017 SinnerSchrader Deutschland GmbH",
    "mac": {
      "category": "public.app-category.graphics-design"
    },
    "files": [
      "build/**/*",
      "package.json"
    ],
    "directories": {
      "buildResources": "src/resources",
      "output": "dist"
    },
    "asarUnpack": [
      "build/designkit/**"
    ],
    "nsis": {
      "artifactName": "${productName}-${version}.${ext}",
      "oneClick": false,
      "perMachine": true,
      "allowElevation": true,
      "allowToChangeInstallationDirectory": true
    }
  },
  "standard-version": {
    "scripts": {
      "prebump": "rm -f package-lock.json"
    }
  },
  "devDependencies": {
    "@commitlint/cli": "^5.2.5",
    "@commitlint/config-conventional": "^5.2.3",
    "@commitlint/prompt": "^5.2.5",
    "@commitlint/travis-cli": "^5.2.5",
    "@patternplate/cli": "^2.0.0-4",
    "@patternplate/render-styled-components": "^2.0.0-3",
    "@types/electron-devtools-installer": "^2.0.2",
    "@types/fs-extra": "^5.0.0",
    "@types/js-yaml": "^3.10.1",
    "@types/node": "^8.0.53",
    "@types/react": "^16.0.0",
    "@types/react-dom": "^16.0.3",
    "concurrently": "^3.5.1",
    "electron": "^1.7.9",
    "electron-builder": "^19.49.0",
    "electron-devtools-installer": "^2.2.1",
    "husky": "^0.14.3",
    "mobx-react-devtools": "^4.2.15",
    "prettier": "^1.9.2",
    "standard-version": "^4.2.0",
    "ts-config": "^15.0.0",
    "tslint": "^5.8.0"
  },
  "dependencies": {
    "cli": "^1.0.1",
    "electron-log": "^2.2.12",
    "electron-updater": "^2.17.6",
    "fs-extra": "^5.0.0",
    "js-yaml": "^3.10.0",
    "mobx": "^3.3.2",
    "mobx-react": "^4.3.5",
    "react": "^16.0.0",
    "react-dom": "^16.0.0",
    "react-router": "^4.2.0",
    "readts": "^0.1.0",
    "styled-components": "^2.2.3",
    "systemjs": "^0.20.19",
    "tslib": "^1.8.0",
    "typescript": "^2.6.2"
  },
  "homepage": "https://meetalva.github.io/"
}<|MERGE_RESOLUTION|>--- conflicted
+++ resolved
@@ -12,12 +12,8 @@
     "clean-build": "npm run clean && npm run build",
     "dist": "standard-version --no-verify && npm run clean-build && cd build && mkdir designkit && cp -r ../../designkit/patterns ../../designkit/alva ../../designkit/*.* designkit/ && cd designkit && npm i && npm run build && rm -rf node_modules && npm i --production && cd ../.. && electron-builder -mwl",
     "commit": "commit",
-<<<<<<< HEAD
-    "commitmsg": "commitlint -e $GIT_PARAMS"
-=======
     "commitmsg": "commitlint -e $GIT_PARAMS",
     "lint": "tslint --project ."
->>>>>>> 4b560995
   },
   "repository": {
     "type": "git",
