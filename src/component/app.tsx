--- conflicted
+++ resolved
@@ -58,35 +58,21 @@
 						</PatternsPane>
 					</Layout>
 
-<<<<<<< HEAD
+					<PreviewPane
+						dangerouslySetInnerHTML={{
+							__html:
+								'<webview style="height: 100%;" src="./preview.html" partition="electron" nodeintegration />'
+						}}
+					/>
+
 					<ElementPane>
 						<ElementList store={this.props.store} />
 					</ElementPane>
-=======
-				<PreviewPane
-					dangerouslySetInnerHTML={{
-						__html:
-							'<webview style="height: 100%;" src="./preview.html" partition="electron" nodeintegration />'
-					}}
-				/>
-
-				<ElementPane>
-					<ElementList store={this.props.store} />
-				</ElementPane>
->>>>>>> 2b5f27bb
 
 					<IconRegistry names={IconName} />
 
-<<<<<<< HEAD
-					<PreviewPane>
-						<Preview store={this.props.store} />
-					</PreviewPane>
-
-					<DevTools />
 				</Layout>
-=======
 				<DevTools />
->>>>>>> 2b5f27bb
 			</Layout>
 		);
 	}
@@ -95,6 +81,6 @@
 const store = new Store();
 store.openStyleguide('../stacked-example');
 store.openPage('my-project', 'mypage');
-store.setAppTitle(remote.getCurrentWindow().getTitle());
+// store.setAppTitle(remote.getCurrentWindow().getTitle());
 
 ReactDom.render(<App store={store} title={document.title} />, document.getElementById('app'));
