--- conflicted
+++ resolved
@@ -1,11 +1,7 @@
 import { Color } from '../colors';
 import { Copy } from '../copy';
-<<<<<<< HEAD
 import { Headline } from '../headline';
-import { IconSize } from '../icons';
-=======
 import { Icon, IconSize, getIcon, isIcon } from '../icons';
->>>>>>> 6ffb90d9
 import * as React from 'react';
 import { getSpace, SpaceSize } from '../space';
 import styled from 'styled-components';
