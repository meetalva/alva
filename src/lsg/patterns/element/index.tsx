--- conflicted
+++ resolved
@@ -57,14 +57,9 @@
 const StyledElementLabel = styled(div)`
 	position: relative;
 	display: flex;
-<<<<<<< HEAD
-	padding: ${getSpace(Size.XS)}px ${getSpace(Size.L)}px ${getSpace(Size.XS)}px ${getSpace(Size.XL)}px;
-	cursor: pointer;
-=======
 	padding: ${getSpace(Size.XS)}px ${getSpace(Size.L)}px ${getSpace(Size.XS)}px ${getSpace(
 	Size.XXL
 )}px;
->>>>>>> 7b7622bf
 	align-items: center;
 	color: ${colors.grey20.toString()};
 	position: relative;
@@ -85,13 +80,10 @@
 
 	&:hover {
 		background ${colors.black.toString('rgb', { alpha: 0.05 })};
-<<<<<<< HEAD
-=======
 
 		&::before {
 			background: ${colors.black.toString('rgb', { alpha: 0.05 })};
 		}
->>>>>>> 7b7622bf
 	}
 
 	${(props: StyledElementLabelProps) =>
@@ -128,13 +120,6 @@
 const placeholderDiv = tag('div').omit(['highlightPlaceholder']);
 const StyledPlaceholder = styled(placeholderDiv)`
 	position: relative;
-<<<<<<< HEAD
-	height: 16px;
-	width: 100%;
-	margin-top: -6px;
-	margin-bottom: -10px;
-	border-radius: 3px;
-=======
 	height: ${getSpace(Size.S)};
 	width: 100%;
 	margin-top: -${getSpace(Size.XS)};
@@ -155,7 +140,6 @@
 		transition: transform 0.2s;
 		z-index: 20;
 	}
->>>>>>> 7b7622bf
 
 	&::before {
 		content: '';
@@ -177,13 +161,8 @@
 		display: block;
 		position: absolute;
 		height: 2px;
-<<<<<<< HEAD
 		width: 100%;
 		left: 6px;
-=======
-		width: calc(100% - 6px);
-		left: ${getSpace(Size.XS)};
->>>>>>> 7b7622bf
 		top: 5px;
 		background: ${colors.blue40.toString()};
 		transform: scaleY(0);
@@ -194,18 +173,12 @@
 	${(props: StyledPlaceholder) =>
 		props.highlightPlaceholder
 			? `
-<<<<<<< HEAD
-			&:before {
-				transform: scale(1);
-			}
-			&:after {
-=======
+
 			&::before {
 				transform: scale(1);
 			}
 
 			&::after {
->>>>>>> 7b7622bf
 				transform: scaleY(1);
 			}
 		`
