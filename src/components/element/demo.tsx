--- conflicted
+++ resolved
@@ -39,13 +39,8 @@
 			Active
 			<Element
 				id="2"
-<<<<<<< HEAD
 				contentId="2"
-				draggable={false}
-				mayOpen={false}
-=======
 				capabilities={[ElementCapability.Editable]}
->>>>>>> 7bb8a574
 				open={false}
 				onChange={NOOP}
 				placeholder={true}
@@ -58,13 +53,8 @@
 			Highlighted
 			<Element
 				id="2"
-<<<<<<< HEAD
 				contentId="2"
-				draggable={false}
-				mayOpen={false}
-=======
 				capabilities={[ElementCapability.Editable]}
->>>>>>> 7bb8a574
 				open={false}
 				onChange={NOOP}
 				placeholder={true}
@@ -77,13 +67,8 @@
 			Placeholder Highlighted
 			<Element
 				id="2"
-<<<<<<< HEAD
 				contentId="2"
-				draggable={false}
-				mayOpen={false}
-=======
 				capabilities={[ElementCapability.Editable]}
->>>>>>> 7bb8a574
 				open={false}
 				onChange={NOOP}
 				placeholder={true}
@@ -97,13 +82,8 @@
 			Editable
 			<Element
 				id="2"
-<<<<<<< HEAD
 				contentId="2"
-				draggable={false}
-				mayOpen={false}
-=======
 				capabilities={[ElementCapability.Editable]}
->>>>>>> 7bb8a574
 				open={false}
 				onChange={NOOP}
 				placeholder={true}
@@ -116,13 +96,8 @@
 			May open, closed
 			<Element
 				id="3"
-<<<<<<< HEAD
 				contentId="3"
-				draggable={false}
-				mayOpen={true}
-=======
 				capabilities={[ElementCapability.Editable, ElementCapability.Openable]}
->>>>>>> 7bb8a574
 				onChange={NOOP}
 				open={false}
 				placeholder={true}
@@ -137,13 +112,8 @@
 			May open, opened
 			<Element
 				id="3"
-<<<<<<< HEAD
 				contentId="3"
-				draggable={false}
-				mayOpen={true}
-=======
 				capabilities={[ElementCapability.Editable, ElementCapability.Openable]}
->>>>>>> 7bb8a574
 				onChange={NOOP}
 				open
 				placeholder={true}
@@ -158,13 +128,8 @@
 			With child, active and open
 			<Element
 				id="4"
-<<<<<<< HEAD
 				contentId="4"
-				draggable={false}
-				mayOpen={true}
-=======
 				capabilities={[ElementCapability.Editable, ElementCapability.Openable]}
->>>>>>> 7bb8a574
 				onChange={NOOP}
 				open
 				placeholder={true}
