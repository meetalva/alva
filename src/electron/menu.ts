import { BrowserWindow, ipcRenderer, MenuItem, MenuItemConstructorOptions, remote } from 'electron';
import { ElementLocationCommand } from '../store/command/element-location-command';
import * as FsExtra from 'fs-extra';
import { HtmlExporter } from '../export/html-exporter';
import { Page } from '../store/page/page';
import { PageElement } from '../store/page/page-element';
import * as Path from 'path';
import { PdfExporter } from '../export/pdf-exporter';
import { PngExporter } from '../export/png-exporter';
import * as Process from 'process';
import { Project } from '../store/project';
import { SketchExporter } from '../export/sketch-exporter';
import { Store } from '../store/store';
const { Menu, shell, app, dialog } = remote;

function getPageFileName(): string {
	return (Store.getInstance().getCurrentPage() as Page).getName();
}

function getProjectFileName(): string {
	return (Store.getInstance().getCurrentProject() as Project).getName();
}

interface PathQuery {
	defaultName: string;
	extname: string;
	title: string;
	typeName: string;
}

// tslint:disable-next-line promise-function-async
function queryPath(options: PathQuery): Promise<string> {
	return new Promise((resolve, reject) => {
		dialog.showSaveDialog(
			{
				title: options.title,
				defaultPath: `${options.defaultName}.${options.extname}`,
				filters: [{ name: options.typeName, extensions: [options.extname] }]
			},
			resolve
		);
	});
}

export function createMenu(): void {
	const store = Store.getInstance();
	const isSplashscreen: boolean = !Boolean(store.getCurrentProject());
	const template: MenuItemConstructorOptions[] = [
		{
			label: '&File',
			submenu: [
				{
					label: '&Create Styleguide',
					click: () => {
						let appPath: string = app.getAppPath().replace('.asar', '.asar.unpacked');
						if (appPath.indexOf('node_modules') >= 0) {
							appPath = Process.cwd();
						}

						const designkitPath = Path.join(appPath, 'build', 'designkit');
						dialog.showOpenDialog(
							{ properties: ['openDirectory', 'createDirectory'] },
							filePaths => {
								if (filePaths.length <= 0) {
									return;
								}

								FsExtra.copySync(designkitPath, Path.join(filePaths[0], 'designkit'));
								store.openStyleguide(`${filePaths[0]}/designkit`);
								store.openFirstPage();
							}
						);
					}
				},
				{
					label: '&Open Styleguide',
					accelerator: 'CmdOrCtrl+O',
					click: () => {
						dialog.showOpenDialog({ properties: ['openDirectory'] }, filePaths => {
							store.openStyleguide(filePaths[0]);
							store.openFirstPage();
						});
					}
				},
				{
					type: 'separator'
				},
				{
					label: 'New &Page',
					enabled: !isSplashscreen,
					accelerator: 'CmdOrCtrl+N'
				},
				{
					label: 'New P&roject',
					enabled: !isSplashscreen,
					accelerator: 'CmdOrCtrl+Shift+N'
				},
				{
					type: 'separator'
				},
				{
					label: '&Save',
					enabled: !isSplashscreen,
					accelerator: 'CmdOrCtrl+S',
					role: 'save',
					click: () => {
						store.save();
					}
				},
				{
					label: '&Rename',
					enabled: !isSplashscreen,
					role: 'rename'
				},
				{
					type: 'separator'
				},
				{
					label: '&Export',
					submenu: [
						{
							label: 'Export Page as Sketch',
							enabled: !isSplashscreen,
							click: async () => {
								const path = await queryPath({
									title: 'Export Sketch as',
									typeName: 'Almost Sketch JSON',
									defaultName: `${getPageFileName()}.asketch`,
									extname: 'json'
								});

								if (path) {
									const sketchExporter = new SketchExporter();
									await sketchExporter.createExport();
									await sketchExporter.writeToDisk(path);
								}
							}
						},
						{
							label: 'Export Page as PDF',
							enabled: !isSplashscreen,
							click: async () => {
								const path = await queryPath({
									title: 'Export PDF as',
									typeName: 'PDF Document',
									defaultName: getPageFileName(),
									extname: 'pdf'
								});

								if (path) {
									const pdfExporter = new PdfExporter();
									await pdfExporter.createExport();
									await pdfExporter.writeToDisk(path);
								}
							}
						},
						{
							label: 'Export Page as PNG',
							enabled: !isSplashscreen,
							click: async () => {
								const path = await queryPath({
									title: 'Export PNG as',
									typeName: 'PNG Image',
									defaultName: getPageFileName(),
									extname: 'png'
								});

								if (path) {
									const pngExporter = new PngExporter();
									await pngExporter.createExport();
									await pngExporter.writeToDisk(path);
								}
							}
						},
						{
<<<<<<< HEAD
							label: 'Export to HTML',
=======
							type: 'separator'
						},
						{
							label: 'Export Project as HTML',
>>>>>>> 948111f8
							enabled: !isSplashscreen,
							click: async () => {
								const path = await queryPath({
									title: 'Export HTML as',
									typeName: 'HTML File',
									defaultName: getProjectFileName(),
									extname: 'html'
								});

								if (path) {
									const htmlExporter = new HtmlExporter();
									await htmlExporter.createExport();
									await htmlExporter.writeToDisk(path);
								}
							}
						}
					]
				},
				{
					type: 'separator',
					visible: process.platform !== 'darwin'
				},
				{
					label: 'Se&ttings',
					visible: process.platform !== 'darwin',
					accelerator: 'Cmd+,',
					click: () => {
						shell.openItem(store.getPreferencesPath());
					}
				},
				{
					type: 'separator',
					visible: process.platform !== 'darwin'
				},
				{
					label: '&Close',
					accelerator: 'CmdOrCtrl+W',
					role: 'close'
				}
			]
		},
		{
			label: '&Edit',
			submenu: [
				{
					label: '&Undo',
					accelerator: 'CmdOrCtrl+Z',
					click: () => {
						store.undo();
					}
				},
				{
					label: '&Redo',
					accelerator: 'Shift+CmdOrCtrl+Z',
					click: () => {
						store.redo();
					}
				},
				{
					type: 'separator'
				},
				{
					label: '&Cut',
					enabled: !isSplashscreen,
					accelerator: 'CmdOrCtrl+X',
					click: () => {
						const selectedElement: PageElement | undefined = store.getSelectedElement();
						if (selectedElement && store.isElementFocussed()) {
							store.setClipboardElement(selectedElement);
							store.execute(ElementLocationCommand.remove(selectedElement));
						}
						Menu.sendActionToFirstResponder('cut:');
					}
				},
				{
					label: 'C&opy',
					enabled: !isSplashscreen,
					accelerator: 'CmdOrCtrl+C',
					click: () => {
						const selectedElement: PageElement | undefined = store.getSelectedElement();
						if (selectedElement && store.isElementFocussed()) {
							store.setClipboardElement(selectedElement);
						}
						Menu.sendActionToFirstResponder('copy:');
					}
				},
				{
					label: '&Paste',
					enabled: !isSplashscreen,
					accelerator: 'CmdOrCtrl+V',
					click: () => {
						const selectedElement: PageElement | undefined = store.getSelectedElement();
						const clipboardElement: PageElement | undefined = store.getClipboardElement();
						if (selectedElement && clipboardElement && store.isElementFocussed()) {
							const newPageElement = clipboardElement.clone();
							store.execute(
								ElementLocationCommand.addSibling(selectedElement, newPageElement)
							);
							store.setSelectedElement(newPageElement);
						}
						Menu.sendActionToFirstResponder('paste:');
					}
				},
				{
					type: 'separator'
				},
				{
					label: '&Duplicate',
					enabled: !isSplashscreen,
					accelerator: 'CmdOrCtrl+D',
					click: () => {
						const selectedElement: PageElement | undefined = store.getSelectedElement();
						if (selectedElement && store.isElementFocussed()) {
							const newPageElement = selectedElement.clone();
							store.execute(
								ElementLocationCommand.addSibling(newPageElement, selectedElement)
							);
							store.setSelectedElement(newPageElement);
						}
					}
				},
				{
					type: 'separator'
				},
				{
					label: '&Select All',
					accelerator: 'CmdOrCtrl+A',
					role: 'selectall'
				},
				{
					type: 'separator'
				},
				{
					label: '&Delete',
					enabled: !isSplashscreen,
					accelerator: (() => {
						if (process.platform === 'darwin') {
							return 'Backspace';
						} else {
							return 'Delete';
						}
					})(),
					click: () => {
						if (store.getSelectedSlotId()) {
							return;
						}

						const selectedElement: PageElement | undefined = store.getSelectedElement();

						if (selectedElement) {
							store.execute(ElementLocationCommand.remove(selectedElement));
							store.setSelectedElement(undefined);
						} else {
							if (process.platform === 'darwin') {
								Menu.sendActionToFirstResponder('Backspace');
							} else {
								Menu.sendActionToFirstResponder('Delete');
							}
						}
					}
				}
			]
		},
		{
			label: '&View',
			submenu: [
				{
					label: '&Reload',
					accelerator: 'CmdOrCtrl+R',
					click: (item: MenuItem, focusedWindow: BrowserWindow) => {
						if (focusedWindow) {
							focusedWindow.reload();
						}
					}
				},
				{
					label: 'Toggle &Full Screen',
					accelerator: (() => {
						if (process.platform === 'darwin') {
							return 'Ctrl+Command+F';
						} else {
							return 'F11';
						}
					})(),
					click: (item: MenuItem, focusedWindow: BrowserWindow) => {
						if (focusedWindow) {
							focusedWindow.setFullScreen(!focusedWindow.isFullScreen());
						}
					}
				},
				{
					label: 'Toggle &Developer Tools',
					accelerator: (() => {
						if (process.platform === 'darwin') {
							return 'Alt+Command+I';
						} else {
							return 'Ctrl+Shift+I';
						}
					})(),
					click: (item: MenuItem, focusedWindow: BrowserWindow) => {
						if (focusedWindow) {
							focusedWindow.webContents.toggleDevTools();
						}
					}
				}
			]
		},
		{
			label: '&Window',
			role: 'window',
			submenu: [
				{
					label: '&Minimize',
					accelerator: 'CmdOrCtrl+M',
					role: 'minimize'
				}
			]
		},
		{
			label: '&Help',
			role: 'help',
			submenu: [
				{
					label: '&Github'
				},
				{
					label: '&Quickstart'
				},
				{
					label: '&Feedback'
				},
				{
					label: '&Learn More',
					click: () => {
						shell.openExternal('https://meetalva.io/');
					}
				}
			]
		}
	];

	if (process.platform === 'darwin') {
		const name = app.getName();
		template.unshift({
			label: name,
			submenu: [
				{
					label: 'About ' + name,
					role: 'about'
				},
				{
					label: 'Check for Updates',
					click: () => {
						ipcRenderer.send('request-check-for-updates');
					}
				},
				{
					type: 'separator'
				},
				{
					label: 'Settings',
					accelerator: 'Cmd+,',
					click: () => {
						shell.openItem(store.getPreferencesPath());
					}
				},
				{
					label: 'Services',
					role: 'services',
					submenu: []
				},
				{
					type: 'separator'
				},
				{
					label: 'Hide ' + name,
					accelerator: 'Command+H',
					role: 'hide'
				},
				{
					label: 'Hide Others',
					accelerator: 'Command+Shift+H',
					role: 'hideothers'
				},
				{
					label: 'Show All',
					role: 'unhide'
				},
				{
					type: 'separator'
				},
				{
					label: 'Quit',
					accelerator: 'Command+Q',
					role: 'quit'
				}
			]
		});
		const windowMenu = template.find(m => m.role === 'window');
		if (windowMenu) {
			windowMenu.submenu &&
				(windowMenu.submenu as MenuItemConstructorOptions[]).push(
					{
						type: 'separator'
					},
					{
						label: 'Bring All to Front',
						role: 'front'
					}
				);
		}
	}

	const menu = Menu.buildFromTemplate(template);
	Menu.setApplicationMenu(menu);
}<|MERGE_RESOLUTION|>--- conflicted
+++ resolved
@@ -173,14 +173,10 @@
 							}
 						},
 						{
-<<<<<<< HEAD
-							label: 'Export to HTML',
-=======
 							type: 'separator'
 						},
 						{
 							label: 'Export Project as HTML',
->>>>>>> 948111f8
 							enabled: !isSplashscreen,
 							click: async () => {
 								const path = await queryPath({
