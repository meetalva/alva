--- conflicted
+++ resolved
@@ -54,23 +54,6 @@
 }
 
 export function render(init: RenderInit): void {
-<<<<<<< HEAD
-	@MobXReact.inject('store', 'highlight')
-	@MobXReact.observer
-	class PreviewApplication extends React.Component {
-		public render(): JSX.Element | null {
-			const props = this.props as InjectedPreviewApplicationProps;
-			const page = props.store.page;
-			if (props.store.elementId) {
-				props.highlight.show();
-			} else {
-				props.highlight.hide();
-			}
-
-			if (!page) {
-				return null;
-			}
-=======
 	ReactDom.render(
 		<MobXReact.Provider
 			getComponent={init.getComponent}
@@ -87,7 +70,6 @@
 	error: string;
 	patternName: string;
 }
->>>>>>> fb2a6d1a
 
 @MobXReact.inject('store', 'highlight')
 @MobXReact.observer
@@ -95,6 +77,12 @@
 	public render(): JSX.Element | null {
 		const props = this.props as InjectedPreviewApplicationProps;
 		const currentPage = props.store.pages.find(page => page.id === props.store.pageId);
+
+		if (props.store.elementId) {
+			props.highlight.show();
+		} else {
+			props.highlight.hide();
+		}
 
 		if (!currentPage) {
 			return null;
@@ -137,43 +125,26 @@
 	}
 }
 
-<<<<<<< HEAD
-	@MobXReact.inject('store', 'highlight')
-	@MobXReact.observer
-	class PreviewComponent extends React.Component<PreviewComponentProps> {
-		public componentDidMount(): void {
-			const resize = optimizedResize();
-			const props = this.props as InjectedPreviewComponentProps;
-			resize.add(() => {
-				if (props.uuid === props.store.elementId) {
-					const node = ReactDom.findDOMNode(this);
-					props.highlight.setSize(node as Element);
-				}
-			});
-		}
-
-		public componentWillUpdate(): void {
-			const props = this.props as InjectedPreviewComponentProps;
-			if (props.uuid === props.store.elementId) {
-				const node = ReactDom.findDOMNode(this);
-				if (node) {
-					props.highlight.setSize(node as Element);
-				}
-=======
 @MobXReact.inject('getComponent', 'store', 'highlight')
 @MobXReact.observer
 class PreviewComponent extends React.Component<PreviewComponentProps> {
+	public componentDidMount(): void {
+		const resize = optimizedResize();
+		const props = this.props as InjectedPreviewComponentProps;
+		resize.add(() => {
+			if (props.uuid === props.store.elementId) {
+				const node = ReactDom.findDOMNode(this);
+				props.highlight.setSize(node as Element);
+			}
+		});
+	}
+
 	public componentWillUpdate(): void {
 		const props = this.props as InjectedPreviewComponentProps;
-
 		if (props.uuid === props.store.elementId) {
 			const node = ReactDom.findDOMNode(this);
 			if (node) {
-				props.highlight.show(node as Element, props.uuid);
-				setTimeout(() => {
-					props.store.elementId = '';
-				}, 500);
->>>>>>> fb2a6d1a
+				props.highlight.setSize(node as Element);
 			}
 		}
 	}
@@ -217,92 +188,6 @@
 			return null;
 		}
 
-<<<<<<< HEAD
-	@MobXReact.inject('store', 'highlight')
-	@MobXReact.observer
-	class PreviewHighlight extends React.Component {
-		public render(): JSX.Element {
-			const props = this.props as InjectedPreviewHighlightProps;
-			const { highlight } = props;
-
-			return (
-				<div
-					style={{
-						position: 'absolute',
-						boxSizing: 'border-box',
-						border: '1px solid rgba(255, 255, 255, 0.5)',
-						transition: 'all .1s ease-in-out',
-						bottom: highlight.bottom,
-						height: highlight.height,
-						left: highlight.left,
-						opacity: highlight.opacity,
-						right: highlight.right,
-						top: highlight.top,
-						width: highlight.width,
-						pointerEvents: 'none',
-						mixBlendMode: 'difference'
-					}}
-				>
-					<div
-						style={{
-							position: 'absolute',
-							width: '100%',
-							height: '100%',
-							maxWidth: '12px',
-							maxHeight: '12px',
-							borderRadius: '3px 0 0 0',
-							borderLeft: '3px solid rgba(255, 255, 255, 0.75)',
-							borderTop: '3px solid rgba(255, 255, 255, 0.75)',
-							left: '-2px',
-							top: '-2px'
-						}}
-					/>
-					<div
-						style={{
-							position: 'absolute',
-							width: '100%',
-							height: '100%',
-							maxWidth: '12px',
-							maxHeight: '12px',
-							borderRadius: '0 3px 0 0',
-							borderRight: '3px solid rgba(255, 255, 255, 0.75)',
-							borderTop: '3px solid rgba(255, 255, 255, 0.75)',
-							right: '-2px',
-							top: '-2px'
-						}}
-					/>
-					<div
-						style={{
-							position: 'absolute',
-							width: '100%',
-							height: '100%',
-							maxWidth: '12px',
-							maxHeight: '12px',
-							borderRadius: '0 0 0 3px',
-							borderLeft: '3px solid rgba(255, 255, 255, 0.75)',
-							borderBottom: '3px solid rgba(255, 255, 255, 0.75)',
-							left: '-2px',
-							bottom: '-2px'
-						}}
-					/>
-					<div
-						style={{
-							position: 'absolute',
-							width: '100%',
-							height: '100%',
-							maxWidth: '12px',
-							maxHeight: '12px',
-							borderRadius: '0 0 3px 0',
-							borderRight: '3px solid rgba(255, 255, 255, 0.75)',
-							borderBottom: '3px solid rgba(255, 255, 255, 0.75)',
-							right: '-2px',
-							bottom: '-2px'
-						}}
-					/>
-				</div>
-			);
-		}
-=======
 		return (
 			<ErrorBoundary name={props.name}>
 				<Component {...props.properties} {...renderedSlots} data-sketch-name={props.name}>
@@ -310,7 +195,6 @@
 				</Component>
 			</ErrorBoundary>
 		);
->>>>>>> fb2a6d1a
 	}
 }
 
@@ -320,31 +204,82 @@
 	public render(): JSX.Element {
 		const props = this.props as InjectedPreviewHighlightProps;
 		const { highlight } = props;
-		const p = highlight.getProps();
 
 		return (
 			<div
 				style={{
 					position: 'absolute',
 					boxSizing: 'border-box',
-					border: '1px dashed rgba(55, 55, 55, .5)',
-					background: `
-					repeating-linear-gradient(
-						135deg,
-						transparent,
-						transparent 2.5px,rgba(51, 141, 222, .5) 2.5px,
-						rgba(51,141,222, .5) 5px),
-						rgba(102,169,230, .5)`,
-					transition: 'all .25s ease-in-out',
-					bottom: p.bottom,
-					height: p.height,
-					left: p.left,
-					opacity: p.opacity,
-					right: p.right,
-					top: p.top,
-					width: p.width
+					border: '1px solid rgba(255, 255, 255, 0.5)',
+					transition: 'all .1s ease-in-out',
+					bottom: highlight.bottom,
+					height: highlight.height,
+					left: highlight.left,
+					opacity: highlight.opacity,
+					right: highlight.right,
+					top: highlight.top,
+					width: highlight.width,
+					pointerEvents: 'none',
+					mixBlendMode: 'difference'
 				}}
-			/>
+			>
+				<div
+					style={{
+						position: 'absolute',
+						width: '100%',
+						height: '100%',
+						maxWidth: '12px',
+						maxHeight: '12px',
+						borderRadius: '3px 0 0 0',
+						borderLeft: '3px solid rgba(255, 255, 255, 0.75)',
+						borderTop: '3px solid rgba(255, 255, 255, 0.75)',
+						left: '-2px',
+						top: '-2px'
+					}}
+				/>
+				<div
+					style={{
+						position: 'absolute',
+						width: '100%',
+						height: '100%',
+						maxWidth: '12px',
+						maxHeight: '12px',
+						borderRadius: '0 3px 0 0',
+						borderRight: '3px solid rgba(255, 255, 255, 0.75)',
+						borderTop: '3px solid rgba(255, 255, 255, 0.75)',
+						right: '-2px',
+						top: '-2px'
+					}}
+				/>
+				<div
+					style={{
+						position: 'absolute',
+						width: '100%',
+						height: '100%',
+						maxWidth: '12px',
+						maxHeight: '12px',
+						borderRadius: '0 0 0 3px',
+						borderLeft: '3px solid rgba(255, 255, 255, 0.75)',
+						borderBottom: '3px solid rgba(255, 255, 255, 0.75)',
+						left: '-2px',
+						bottom: '-2px'
+					}}
+				/>
+				<div
+					style={{
+						position: 'absolute',
+						width: '100%',
+						height: '100%',
+						maxWidth: '12px',
+						maxHeight: '12px',
+						borderRadius: '0 0 3px 0',
+						borderRight: '3px solid rgba(255, 255, 255, 0.75)',
+						borderBottom: '3px solid rgba(255, 255, 255, 0.75)',
+						right: '-2px',
+						bottom: '-2px'
+					}}
+				/>
+			</div>
 		);
 	}
 }
